--- conflicted
+++ resolved
@@ -6,21 +6,7 @@
 
 [dependencies]
 common = { package = "veloren-common", path = "../common", features = ["no-assets"] }
-<<<<<<< HEAD
 world = { package = "veloren-world", path = "../world" }
-
-byteorder = "1.3.2"
-uvth = "3.1.1"
-image = "0.22.3"
-num = "0.2.0"
-num_cpus = "1.10.1"
-log = "0.4.8"
-rayon = "^1.3.0"
-specs = "0.15.1"
-vek = { version = "0.11.2", features = ["serde"] }
-hashbrown = { version = "0.6.2", features = ["rayon", "serde", "nightly"] }
-authc = { git = "https://gitlab.com/veloren/auth.git", rev = "65571ade0d954a0e0bd995fdb314854ff146ab97" }
-=======
 network = { package = "veloren_network", path = "../network", default-features = false }
 
 byteorder = "1.3.2"
@@ -29,10 +15,11 @@
 futures-executor = "0.3"
 futures-timer = "3.0"
 image = { version = "0.22.3", default-features = false, features = ["png"] }
+num = "0.2.0"
 num_cpus = "1.10.1"
 tracing = { version = "0.1", default-features = false }
+rayon = "^1.3.0"
 specs = "0.15.1"
 vek = { version = "0.11.0", features = ["serde"] }
 hashbrown = { version = "0.6", features = ["rayon", "serde", "nightly"] }
-authc = { git = "https://gitlab.com/veloren/auth.git", rev = "223a4097f7ebc8d451936dccb5e6517194bbf086" }
->>>>>>> e05c9267
+authc = { git = "https://gitlab.com/veloren/auth.git", rev = "223a4097f7ebc8d451936dccb5e6517194bbf086" }