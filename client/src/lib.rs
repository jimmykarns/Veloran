--- conflicted
+++ resolved
@@ -36,15 +36,11 @@
 use futures_util::{select, FutureExt};
 use hashbrown::{HashMap, HashSet};
 use image::DynamicImage;
-<<<<<<< HEAD
-use network::{Address, Network, Participant, Pid, Stream, PROMISES_CONSISTENCY, PROMISES_ORDERED};
-use num::traits::FloatConst;
-use rayon::prelude::*;
-=======
 use network::{
     Network, Participant, Pid, ProtocolAddr, Stream, PROMISES_CONSISTENCY, PROMISES_ORDERED,
 };
->>>>>>> 598f14b2
+use num::traits::FloatConst;
+use rayon::prelude::*;
 use std::{
     collections::VecDeque,
     net::SocketAddr,
@@ -149,21 +145,15 @@
         // We reduce the thread count by 1 to keep rendering smooth
         thread_pool.set_num_threads((num_cpus::get() - 1).max(1));
 
-<<<<<<< HEAD
-        let (network, scheduler) = Network::new(Pid::new(), None);
+        let (network, scheduler) = Network::new(Pid::new());
         thread_pool.execute(scheduler);
-=======
-        let (network, f) = Network::new(Pid::new());
-        thread_pool.execute(f);
->>>>>>> 598f14b2
 
         let participant = block_on(network.connect(ProtocolAddr::Tcp(addr.into())))?;
         let mut stream = block_on(participant.open(10, PROMISES_ORDERED | PROMISES_CONSISTENCY))?;
 
         // Wait for initial sync
-<<<<<<< HEAD
-        let (state, entity, server_info, lod_base, lod_alt, lod_horizon, world_map) = block_on(
-            async {
+        let (state, entity, server_info, lod_base, lod_alt, lod_horizon, world_map, recipe_book) =
+            block_on(async {
                 loop {
                     match stream.recv().await? {
                         ServerMsg::InitialSync {
@@ -171,6 +161,7 @@
                             server_info,
                             time_of_day,
                             world_map,
+                            recipe_book,
                         } => {
                             // TODO: Display that versions don't match in Voxygen
                             if &server_info.git_hash != *common::util::GIT_HASH {
@@ -183,31 +174,6 @@
                                     common::util::GIT_DATE.to_string(),
                                 );
                             }
-=======
-        let (state, entity, server_info, world_map, recipe_book) = block_on(async {
-            loop {
-                match stream.recv().await? {
-                    ServerMsg::InitialSync {
-                        entity_package,
-                        server_info,
-                        time_of_day,
-                        world_map: (map_size, world_map),
-                        recipe_book,
-                    } => {
-                        // TODO: Display that versions don't match in Voxygen
-                        if &server_info.git_hash != *common::util::GIT_HASH {
-                            warn!(
-                                "Server is running {}[{}], you are running {}[{}], versions might \
-                                 be incompatible!",
-                                server_info.git_hash,
-                                server_info.git_date,
-                                common::util::GIT_HASH.to_string(),
-                                common::util::GIT_DATE.to_string(),
-                            );
-                        }
-
-                        debug!("Auth Server: {:?}", server_info.auth_provider);
->>>>>>> 598f14b2
 
                             debug!("Auth Server: {:?}", server_info.auth_provider);
 
@@ -346,7 +312,6 @@
                                     image::ImageBuffer::from_raw(u32::from(map_size.x), u32::from(map_size.y), raw);
                                 map.ok_or(Error::Other("Server sent a bad world map image".into()))?
                             })
-<<<<<<< HEAD
                             // Flip the image, since Voxygen uses an orientation where rotation from
                             // positive x axis to positive y axis is counterclockwise around the z axis.
                             .flipv(),
@@ -375,6 +340,7 @@
                                 lod_alt,
                                 lod_horizon,
                                 (world_map, map_size, map_bounds),
+                                recipe_book,
                             ));
                         },
                         ServerMsg::TooManyPlayers => break Err(Error::TooManyPlayers),
@@ -382,29 +348,8 @@
                             warn!("whoops, server mad {:?}, ignoring", err);
                         },
                     }
-=======
-                                // Flip the image, since Voxygen uses an orientation where rotation from
-                                // positive x axis to positive y axis is counterclockwise around the z axis.
-                                .flipv(),
-                        );
-                        debug!("Done preparing image...");
-
-                        break Ok((
-                            state,
-                            entity,
-                            server_info,
-                            (world_map, map_size),
-                            recipe_book,
-                        ));
-                    },
-                    ServerMsg::TooManyPlayers => break Err(Error::TooManyPlayers),
-                    err => {
-                        warn!("whoops, server mad {:?}, ignoring", err);
-                    },
->>>>>>> 598f14b2
                 }
-            },
-        )?;
+            })?;
 
         stream.send(ClientMsg::Ping)?;
 
