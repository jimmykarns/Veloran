--- conflicted
+++ resolved
@@ -38,13 +38,10 @@
 }
 
 impl TickMetrics {
-<<<<<<< HEAD
-    pub fn new(registry: &Registry, tick: Arc<AtomicU64>) -> Result<Self, Box<dyn Error>> {
-        let player_online = GenericGauge::with_opts(Opts::new(
-=======
+
     pub fn new(tick: Arc<AtomicU64>) -> Result<Self, Box<dyn Error>> {
         let player_online = IntGauge::with_opts(Opts::new(
->>>>>>> adc1a67e
+      master
             "player_online",
             "shows the number of clients connected to the server",
         ))?;
