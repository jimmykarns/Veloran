--- conflicted
+++ resolved
@@ -1,14 +1,5 @@
 use crate::{
-<<<<<<< HEAD
-    anim::{
-        character::{CharacterSkeleton, IdleAnimation, SkeletonAttr},
-        fixture::FixtureSkeleton,
-        Animation, Skeleton,
-    },
     mesh::{greedy::GreedyMesh, Meshable},
-=======
-    mesh::Meshable,
->>>>>>> e05c9267
     render::{
         create_pp_mesh, create_skybox_mesh, BoneMeshes, Consts, FigureModel, FigurePipeline,
         Globals, Light, Model, PostProcessLocals, PostProcessPipeline, Renderer, Shadow,
@@ -238,17 +229,12 @@
             cam_pos,
         } = self.camera.dependents();
         const VD: f32 = 115.0; // View Distance
-<<<<<<< HEAD
         // const MAP_BOUNDS: Vec2<f32> = Vec2::new(140.0, 2048.0);
         const TIME: f64 = 10.0 * 60.0 * 60.0; //43200.0; // 12 hours*3600 seconds
         const SHADOW_NEAR: f32 = 1.0;
         const SHADOW_FAR: f32 = 25.0;
 
-        if let Err(err) = renderer.update_consts(&mut self.globals, &[Globals::new(
-=======
-        const TIME: f64 = 43200.0; // 12 hours*3600 seconds
         if let Err(e) = renderer.update_consts(&mut self.globals, &[Globals::new(
->>>>>>> e05c9267
             view_mat,
             proj_mat,
             cam_pos,
