use crate::render::{BoneMeshes, Mesh};
use common::{
    assets::{self, watch::ReloadIndicator, Asset},
    comp::{
        biped_large::{BodyType as BLBodyType, Species as BLSpecies},
        bird_medium::{BodyType as BMBodyType, Species as BMSpecies},
        bird_small,
        critter::{BodyType as CBodyType, Species as CSpecies},
        dragon::{BodyType as DBodyType, Species as DSpecies},
        fish_medium, fish_small,
        golem::{BodyType as GBodyType, Species as GSpecies},
        humanoid::{Body, BodyType, EyeColor, Skin, Species},
        item::{
            armor::{Armor, Back, Belt, Chest, Foot, Hand, Head, Pants, Shoulder, Tabard},
            tool::{Tool, ToolKind},
            ItemKind, Lantern, LanternKind,
        },
        object,
        quadruped_medium::{BodyType as QMBodyType, Species as QMSpecies},
        quadruped_small::{BodyType as QSBodyType, Species as QSSpecies},
        Loadout,
    },
    figure::{DynaUnionizer, MatSegment, Material, Segment},
};
use dot_vox::DotVoxData;
use hashbrown::HashMap;
use serde_derive::{Deserialize, Serialize};
use std::{fs::File, io::BufReader, sync::Arc};
use tracing::{error, warn};
use vek::*;

fn load_segment(mesh_name: &str) -> Segment {
    let full_specifier: String = ["voxygen.voxel.", mesh_name].concat();
    Segment::from(assets::load_expect::<DotVoxData>(full_specifier.as_str()).as_ref())
}
fn graceful_load_vox(mesh_name: &str) -> Arc<DotVoxData> {
    let full_specifier: String = ["voxygen.voxel.", mesh_name].concat();
    match assets::load::<DotVoxData>(full_specifier.as_str()) {
        Ok(dot_vox) => dot_vox,
        Err(_) => {
            error!(?full_specifier, "Could not load vox file for figure");
            assets::load_expect::<DotVoxData>("voxygen.voxel.not_found")
        },
    }
}
fn graceful_load_segment(mesh_name: &str) -> Segment {
    Segment::from(graceful_load_vox(mesh_name).as_ref())
}
fn graceful_load_segment_flipped(mesh_name: &str) -> Segment {
    Segment::from_vox(graceful_load_vox(mesh_name).as_ref(), true)
}
fn graceful_load_mat_segment(mesh_name: &str) -> MatSegment {
    MatSegment::from(graceful_load_vox(mesh_name).as_ref())
}
fn graceful_load_mat_segment_flipped(mesh_name: &str) -> MatSegment {
    MatSegment::from_vox(graceful_load_vox(mesh_name).as_ref(), true)
}

pub fn load_mesh(
    mesh_name: &str,
    position: Vec3<f32>,
    generate_mesh: impl FnOnce(Segment, Vec3<f32>) -> BoneMeshes,
) -> BoneMeshes {
    generate_mesh(load_segment(mesh_name), position)
}

fn color_segment(
    mat_segment: MatSegment,
    skin: Skin,
    hair_color: Rgb<u8>,
    eye_color: EyeColor,
) -> Segment {
    // TODO move some of the colors to common
    mat_segment.to_segment(|mat| match mat {
        Material::Skin => skin.rgb(),
        Material::SkinDark => skin.dark_rgb(),
        Material::SkinLight => skin.light_rgb(),
        Material::Hair => hair_color,
        // TODO add back multiple colors
        Material::EyeLight => eye_color.light_rgb(),
        Material::EyeDark => eye_color.dark_rgb(),
        Material::EyeWhite => eye_color.white_rgb(),
    })
}

fn recolor_grey(rgb: Rgb<u8>, color: Rgb<u8>) -> Rgb<u8> {
    use common::util::{linear_to_srgb, srgb_to_linear};

    const BASE_GREY: f32 = 178.0;
    if rgb.r == rgb.g && rgb.g == rgb.b {
        let c1 = srgb_to_linear(rgb.map(|e| e as f32 / BASE_GREY));
        let c2 = srgb_to_linear(color.map(|e| e as f32 / 255.0));

        linear_to_srgb(c1 * c2).map(|e| (e.min(1.0).max(0.0) * 255.0) as u8)
    } else {
        rgb
    }
}

// All offsets should be relative to an initial origin that doesn't change when
// combining segments
#[derive(Serialize, Deserialize)]
struct VoxSpec<T>(String, [T; 3]);

#[derive(Serialize, Deserialize)]
struct VoxSimple(String);

#[derive(Serialize, Deserialize)]
struct ArmorVoxSpec {
    vox_spec: VoxSpec<f32>,
    color: Option<[u8; 3]>,
}

// For use by armor with a left and right component
#[derive(Serialize, Deserialize)]
struct SidedArmorVoxSpec {
    left: ArmorVoxSpec,
    right: ArmorVoxSpec,
    color: Option<[u8; 3]>,
}

#[derive(Serialize, Deserialize)]
struct MobSidedVoxSpec {
    left: ArmorVoxSpec,
    right: ArmorVoxSpec,
}

// All reliant on humanoid::Species and humanoid::BodyType
#[derive(Serialize, Deserialize)]
struct HumHeadSubSpec {
    offset: [f32; 3], // Should be relative to initial origin
    head: VoxSpec<i32>,
    eyes: Vec<Option<VoxSpec<i32>>>,
    hair: Vec<Option<VoxSpec<i32>>>,
    beard: Vec<Option<VoxSpec<i32>>>,
    accessory: Vec<Option<VoxSpec<i32>>>,
}
#[derive(Serialize, Deserialize)]
pub struct HumHeadSpec(HashMap<(Species, BodyType), HumHeadSubSpec>);

impl Asset for HumHeadSpec {
    const ENDINGS: &'static [&'static str] = &["ron"];

    fn parse(buf_reader: BufReader<File>) -> Result<Self, assets::Error> {
        ron::de::from_reader(buf_reader).map_err(assets::Error::parse_error)
    }
}

impl HumHeadSpec {
    pub fn load_watched(indicator: &mut ReloadIndicator) -> Arc<Self> {
        assets::load_watched::<Self>("voxygen.voxel.humanoid_head_manifest", indicator).unwrap()
    }

    pub fn mesh_head(
        &self,
<<<<<<< HEAD
        race: Race,
        body_type: BodyType,
        hair_color: u8,
        hair_style: u8,
        beard: u8,
        eye_color: u8,
        skin: u8,
        _eyebrows: u8,
        accessory: u8,
        generate_mesh: impl FnOnce(Segment, Vec3<f32>) -> BoneMeshes,
    ) -> BoneMeshes {
        let spec = match self.0.get(&(race, body_type)) {
=======
        body: &Body,
        generate_mesh: impl FnOnce(&Segment, Vec3<f32>) -> Mesh<FigurePipeline>,
    ) -> Mesh<FigurePipeline> {
        let spec = match self.0.get(&(body.species, body.body_type)) {
>>>>>>> e05c9267
            Some(spec) => spec,
            None => {
                error!(
                    ?body.species,
                    ?body.body_type,
                    "No head specification exists for the combination of species and body"
                );
                return load_mesh("not_found", Vec3::new(-5.0, -5.0, -2.5), generate_mesh);
            },
        };

        let hair_rgb = body.species.hair_color(body.hair_color);
        let skin_rgb = body.species.skin_color(body.skin);
        let eye_rgb = body.species.eye_color(body.eye_color);

        // Load segment pieces
        let bare_head = graceful_load_mat_segment(&spec.head.0);

        let eyes = match spec.eyes.get(body.eyes as usize) {
            Some(Some(spec)) => Some((
                color_segment(
                    graceful_load_mat_segment(&spec.0).map_rgb(|rgb| recolor_grey(rgb, hair_rgb)),
                    skin_rgb,
                    hair_rgb,
                    eye_rgb,
                ),
                Vec3::from(spec.1),
            )),
            Some(None) => None,
            None => {
                warn!("No specification for these eyes: {:?}", body.eyes);
                None
            },
        };
        let hair = match spec.hair.get(body.hair_style as usize) {
            Some(Some(spec)) => Some((
                graceful_load_segment(&spec.0).map_rgb(|rgb| recolor_grey(rgb, hair_rgb)),
                Vec3::from(spec.1),
            )),
            Some(None) => None,
            None => {
                warn!("No specification for hair style {}", body.hair_style);
                None
            },
        };
        let beard = match spec.beard.get(body.beard as usize) {
            Some(Some(spec)) => Some((
                graceful_load_segment(&spec.0).map_rgb(|rgb| recolor_grey(rgb, hair_rgb)),
                Vec3::from(spec.1),
            )),
            Some(None) => None,
            None => {
                warn!("No specification for this beard: {:?}", body.beard);
                None
            },
        };
        let accessory = match spec.accessory.get(body.accessory as usize) {
            Some(Some(spec)) => Some((graceful_load_segment(&spec.0), Vec3::from(spec.1))),
            Some(None) => None,
            None => {
                warn!("No specification for this accessory: {:?}", body.accessory);
                None
            },
        };

        let (head, origin_offset) = DynaUnionizer::new()
            .add(
                color_segment(bare_head, skin_rgb, hair_rgb, eye_rgb),
                spec.head.1.into(),
            )
            .maybe_add(eyes)
            .maybe_add(hair)
            .maybe_add(beard)
            .maybe_add(accessory)
            .unify();

        generate_mesh(
            head,
            Vec3::from(spec.offset) + origin_offset.map(|e| e as f32 * -1.0),
        )
    }
}
// Armor spects should be in the same order, top to bottom.
// These seem overly split up, but wanted to keep the armor seperated
// unlike head which is done above.
#[derive(Serialize, Deserialize)]
pub struct ArmorVoxSpecMap<K, S>
where
    K: std::hash::Hash + std::cmp::Eq,
{
    default: S,
    map: HashMap<K, S>,
}
#[derive(Serialize, Deserialize)]
pub struct HumArmorShoulderSpec(ArmorVoxSpecMap<Shoulder, SidedArmorVoxSpec>);
#[derive(Serialize, Deserialize)]
pub struct HumArmorChestSpec(ArmorVoxSpecMap<Chest, ArmorVoxSpec>);
#[derive(Serialize, Deserialize)]
pub struct HumArmorHandSpec(ArmorVoxSpecMap<Hand, SidedArmorVoxSpec>);
#[derive(Serialize, Deserialize)]
pub struct HumArmorBeltSpec(ArmorVoxSpecMap<Belt, ArmorVoxSpec>);
#[derive(Serialize, Deserialize)]
pub struct HumArmorBackSpec(ArmorVoxSpecMap<Back, ArmorVoxSpec>);
#[derive(Serialize, Deserialize)]
pub struct HumArmorPantsSpec(ArmorVoxSpecMap<Pants, ArmorVoxSpec>);
#[derive(Serialize, Deserialize)]
pub struct HumArmorFootSpec(ArmorVoxSpecMap<Foot, ArmorVoxSpec>);
#[derive(Serialize, Deserialize)]
pub struct HumMainWeaponSpec(HashMap<ToolKind, ArmorVoxSpec>);
#[derive(Serialize, Deserialize)]
pub struct HumArmorLanternSpec(ArmorVoxSpecMap<LanternKind, ArmorVoxSpec>);
#[derive(Serialize, Deserialize)]
pub struct HumArmorHeadSpec(ArmorVoxSpecMap<Head, ArmorVoxSpec>);
#[derive(Serialize, Deserialize)]
pub struct HumArmorTabardSpec(ArmorVoxSpecMap<Tabard, ArmorVoxSpec>);

impl Asset for HumArmorShoulderSpec {
    const ENDINGS: &'static [&'static str] = &["ron"];

    fn parse(buf_reader: BufReader<File>) -> Result<Self, assets::Error> {
        ron::de::from_reader(buf_reader).map_err(assets::Error::parse_error)
    }
}
impl Asset for HumArmorChestSpec {
    const ENDINGS: &'static [&'static str] = &["ron"];

    fn parse(buf_reader: BufReader<File>) -> Result<Self, assets::Error> {
        ron::de::from_reader(buf_reader).map_err(assets::Error::parse_error)
    }
}
impl Asset for HumArmorHandSpec {
    const ENDINGS: &'static [&'static str] = &["ron"];

    fn parse(buf_reader: BufReader<File>) -> Result<Self, assets::Error> {
        ron::de::from_reader(buf_reader).map_err(assets::Error::parse_error)
    }
}
impl Asset for HumArmorBeltSpec {
    const ENDINGS: &'static [&'static str] = &["ron"];

    fn parse(buf_reader: BufReader<File>) -> Result<Self, assets::Error> {
        ron::de::from_reader(buf_reader).map_err(assets::Error::parse_error)
    }
}
impl Asset for HumArmorBackSpec {
    const ENDINGS: &'static [&'static str] = &["ron"];

    fn parse(buf_reader: BufReader<File>) -> Result<Self, assets::Error> {
        ron::de::from_reader(buf_reader).map_err(assets::Error::parse_error)
    }
}
impl Asset for HumArmorPantsSpec {
    const ENDINGS: &'static [&'static str] = &["ron"];

    fn parse(buf_reader: BufReader<File>) -> Result<Self, assets::Error> {
        ron::de::from_reader(buf_reader).map_err(assets::Error::parse_error)
    }
}
impl Asset for HumArmorFootSpec {
    const ENDINGS: &'static [&'static str] = &["ron"];

    fn parse(buf_reader: BufReader<File>) -> Result<Self, assets::Error> {
        ron::de::from_reader(buf_reader).map_err(assets::Error::parse_error)
    }
}
impl Asset for HumArmorLanternSpec {
    const ENDINGS: &'static [&'static str] = &["ron"];

    fn parse(buf_reader: BufReader<File>) -> Result<Self, assets::Error> {
        ron::de::from_reader(buf_reader).map_err(assets::Error::parse_error)
    }
}
impl Asset for HumArmorHeadSpec {
    const ENDINGS: &'static [&'static str] = &["ron"];

    fn parse(buf_reader: BufReader<File>) -> Result<Self, assets::Error> {
        ron::de::from_reader(buf_reader).map_err(assets::Error::parse_error)
    }
}
impl Asset for HumArmorTabardSpec {
    const ENDINGS: &'static [&'static str] = &["ron"];

    fn parse(buf_reader: BufReader<File>) -> Result<Self, assets::Error> {
        ron::de::from_reader(buf_reader).map_err(assets::Error::parse_error)
    }
}
impl Asset for HumMainWeaponSpec {
    const ENDINGS: &'static [&'static str] = &["ron"];

    fn parse(buf_reader: BufReader<File>) -> Result<Self, assets::Error> {
        ron::de::from_reader(buf_reader).map_err(assets::Error::parse_error)
    }
}
// Shoulder
impl HumArmorShoulderSpec {
    pub fn load_watched(indicator: &mut ReloadIndicator) -> Arc<Self> {
        assets::load_watched::<Self>("voxygen.voxel.humanoid_armor_shoulder_manifest", indicator)
            .unwrap()
    }

    fn mesh_shoulder(
        &self,
        body: &Body,
        loadout: &Loadout,
        flipped: bool,
        generate_mesh: impl FnOnce(Segment, Vec3<f32>) -> BoneMeshes,
    ) -> BoneMeshes {
        let spec = if let Some(ItemKind::Armor {
            kind: Armor::Shoulder(shoulder),
            ..
        }) = loadout.shoulder.as_ref().map(|i| &i.kind)
        {
            match self.0.map.get(&shoulder) {
                Some(spec) => spec,
                None => {
                    error!(?shoulder, "No shoulder specification exists");
                    return load_mesh("not_found", Vec3::new(-3.0, -3.5, 0.1), generate_mesh);
                },
            }
        } else {
            &self.0.default
        };

        let mut shoulder_segment = color_segment(
            if flipped {
                graceful_load_mat_segment_flipped(&spec.left.vox_spec.0)
            } else {
                graceful_load_mat_segment(&spec.right.vox_spec.0)
            },
            body.species.skin_color(body.skin),
            body.species.hair_color(body.hair_color),
            body.species.eye_color(body.eye_color),
        );

        // TODO: use this if we can
        /*let mut offset = spec.vox_spec.1;
        if flipped {
            offset[0] = -(shoulder_segment.size().x as f32) - offset[0];
        }*/
        let offset = if flipped {
            spec.left.vox_spec.1
        } else {
            spec.right.vox_spec.1
        };

        if let Some(color) = if flipped {
            spec.left.color
        } else {
            spec.right.color
        } {
            let shoulder_color = Vec3::from(color);
            shoulder_segment =
                shoulder_segment.map_rgb(|rgb| recolor_grey(rgb, Rgb::from(shoulder_color)));
        }

        generate_mesh(shoulder_segment, Vec3::from(offset))
    }

    pub fn mesh_left_shoulder(
        &self,
        body: &Body,
        loadout: &Loadout,
        generate_mesh: impl FnOnce(Segment, Vec3<f32>) -> BoneMeshes,
    ) -> BoneMeshes {
        self.mesh_shoulder(body, loadout, true, generate_mesh)
    }

    pub fn mesh_right_shoulder(
        &self,
        body: &Body,
        loadout: &Loadout,
        generate_mesh: impl FnOnce(Segment, Vec3<f32>) -> BoneMeshes,
    ) -> BoneMeshes {
        self.mesh_shoulder(body, loadout, false, generate_mesh)
    }
}
// Chest
impl HumArmorChestSpec {
    pub fn load_watched(indicator: &mut ReloadIndicator) -> Arc<Self> {
        assets::load_watched::<Self>("voxygen.voxel.humanoid_armor_chest_manifest", indicator)
            .unwrap()
    }

    pub fn mesh_chest(
        &self,
        body: &Body,
        loadout: &Loadout,
        generate_mesh: impl FnOnce(Segment, Vec3<f32>) -> BoneMeshes,
    ) -> BoneMeshes {
        let spec = if let Some(ItemKind::Armor {
            kind: Armor::Chest(chest),
            ..
        }) = loadout.chest.as_ref().map(|i| &i.kind)
        {
            match self.0.map.get(&chest) {
                Some(spec) => spec,
                None => {
                    error!(?loadout.chest, "No chest specification exists");
                    return load_mesh("not_found", Vec3::new(-7.0, -3.5, 2.0), generate_mesh);
                },
            }
        } else {
            &self.0.default
        };

        let color = |mat_segment| {
            color_segment(
                mat_segment,
                body.species.skin_color(body.skin),
                body.species.hair_color(body.hair_color),
                body.species.eye_color(body.eye_color),
            )
        };

        let bare_chest = graceful_load_mat_segment("armor.empty");

        let mut chest_armor = graceful_load_mat_segment(&spec.vox_spec.0);

        if let Some(color) = spec.color {
            let chest_color = Vec3::from(color);
            chest_armor = chest_armor.map_rgb(|rgb| recolor_grey(rgb, Rgb::from(chest_color)));
        }

        let chest = DynaUnionizer::new()
            .add(color(bare_chest), Vec3::new(0, 0, 0))
            .add(color(chest_armor), Vec3::new(0, 0, 0))
            .unify()
            .0;

        generate_mesh(chest, Vec3::from(spec.vox_spec.1))
    }
}
// Hand
impl HumArmorHandSpec {
    pub fn load_watched(indicator: &mut ReloadIndicator) -> Arc<Self> {
        assets::load_watched::<Self>("voxygen.voxel.humanoid_armor_hand_manifest", indicator)
            .unwrap()
    }

    fn mesh_hand(
        &self,
        body: &Body,
        loadout: &Loadout,
        flipped: bool,
        generate_mesh: impl FnOnce(Segment, Vec3<f32>) -> BoneMeshes,
    ) -> BoneMeshes {
        let spec = if let Some(ItemKind::Armor {
            kind: Armor::Hand(hand),
            ..
        }) = loadout.hand.as_ref().map(|i| &i.kind)
        {
            match self.0.map.get(&hand) {
                Some(spec) => spec,
                None => {
                    error!(?hand, "No hand specification exists");
                    return load_mesh("not_found", Vec3::new(-1.5, -1.5, -7.0), generate_mesh);
                },
            }
        } else {
            &self.0.default
        };

        let mut hand_segment = color_segment(
            if flipped {
                graceful_load_mat_segment_flipped(&spec.left.vox_spec.0)
            } else {
                graceful_load_mat_segment(&spec.right.vox_spec.0)
            },
            body.species.skin_color(body.skin),
            body.species.hair_color(body.hair_color),
            body.species.eye_color(body.eye_color),
        );

        let offset = if flipped {
            spec.left.vox_spec.1
        } else {
            spec.right.vox_spec.1
        };

        if let Some(color) = if flipped {
            spec.left.color
        } else {
            spec.right.color
        } {
            let hand_color = Vec3::from(color);
            hand_segment = hand_segment.map_rgb(|rgb| recolor_grey(rgb, Rgb::from(hand_color)));
        }

        generate_mesh(hand_segment, Vec3::from(offset))
    }

    pub fn mesh_left_hand(
        &self,
        body: &Body,
        loadout: &Loadout,
        generate_mesh: impl FnOnce(Segment, Vec3<f32>) -> BoneMeshes,
    ) -> BoneMeshes {
        self.mesh_hand(body, loadout, true, generate_mesh)
    }

    pub fn mesh_right_hand(
        &self,
        body: &Body,
        loadout: &Loadout,
        generate_mesh: impl FnOnce(Segment, Vec3<f32>) -> BoneMeshes,
    ) -> BoneMeshes {
        self.mesh_hand(body, loadout, false, generate_mesh)
    }
}
// Belt
impl HumArmorBeltSpec {
    pub fn load_watched(indicator: &mut ReloadIndicator) -> Arc<Self> {
        assets::load_watched::<Self>("voxygen.voxel.humanoid_armor_belt_manifest", indicator)
            .unwrap()
    }

    pub fn mesh_belt(
        &self,
        body: &Body,
        loadout: &Loadout,
        generate_mesh: impl FnOnce(Segment, Vec3<f32>) -> BoneMeshes,
    ) -> BoneMeshes {
        let spec = if let Some(ItemKind::Armor {
            kind: Armor::Belt(belt),
            ..
        }) = loadout.belt.as_ref().map(|i| &i.kind)
        {
            match self.0.map.get(&belt) {
                Some(spec) => spec,
                None => {
                    error!(?belt, "No belt specification exists");
                    return load_mesh("not_found", Vec3::new(-4.0, -3.5, 2.0), generate_mesh);
                },
            }
        } else {
            &self.0.default
        };

        let mut belt_segment = color_segment(
            graceful_load_mat_segment(&spec.vox_spec.0),
            body.species.skin_color(body.skin),
            body.species.hair_color(body.hair_color),
            body.species.eye_color(body.eye_color),
        );

        if let Some(color) = spec.color {
            let belt_color = Vec3::from(color);
            belt_segment = belt_segment.map_rgb(|rgb| recolor_grey(rgb, Rgb::from(belt_color)));
        }

        generate_mesh(belt_segment, Vec3::from(spec.vox_spec.1))
    }
}
// Cape
impl HumArmorBackSpec {
    pub fn load_watched(indicator: &mut ReloadIndicator) -> Arc<Self> {
        assets::load_watched::<Self>("voxygen.voxel.humanoid_armor_back_manifest", indicator)
            .unwrap()
    }

    pub fn mesh_back(
        &self,
        body: &Body,
        loadout: &Loadout,
        generate_mesh: impl FnOnce(Segment, Vec3<f32>) -> BoneMeshes,
    ) -> BoneMeshes {
        let spec = if let Some(ItemKind::Armor {
            kind: Armor::Back(back),
            ..
        }) = loadout.back.as_ref().map(|i| &i.kind)
        {
            match self.0.map.get(&back) {
                Some(spec) => spec,
                None => {
                    error!(?back, "No back specification exists");
                    return load_mesh("not_found", Vec3::new(-4.0, -3.5, 2.0), generate_mesh);
                },
            }
        } else {
            &self.0.default
        };

        let mut back_segment = color_segment(
            graceful_load_mat_segment(&spec.vox_spec.0),
            body.species.skin_color(body.skin),
            body.species.hair_color(body.hair_color),
            body.species.eye_color(body.eye_color),
        );
        if let Some(color) = spec.color {
            let back_color = Vec3::from(color);
            back_segment = back_segment.map_rgb(|rgb| recolor_grey(rgb, Rgb::from(back_color)));
        }

        generate_mesh(back_segment, Vec3::from(spec.vox_spec.1))
    }
}
// Legs
impl HumArmorPantsSpec {
    pub fn load_watched(indicator: &mut ReloadIndicator) -> Arc<Self> {
        assets::load_watched::<Self>("voxygen.voxel.humanoid_armor_pants_manifest", indicator)
            .unwrap()
    }

    pub fn mesh_pants(
        &self,
        body: &Body,
        loadout: &Loadout,
        generate_mesh: impl FnOnce(Segment, Vec3<f32>) -> BoneMeshes,
    ) -> BoneMeshes {
        let spec = if let Some(ItemKind::Armor {
            kind: Armor::Pants(pants),
            ..
        }) = loadout.pants.as_ref().map(|i| &i.kind)
        {
            match self.0.map.get(&pants) {
                Some(spec) => spec,
                None => {
                    error!(?pants, "No pants specification exists");
                    return load_mesh("not_found", Vec3::new(-5.0, -3.5, 1.0), generate_mesh);
                },
            }
        } else {
            &self.0.default
        };

        let color = |mat_segment| {
            color_segment(
                mat_segment,
                body.species.skin_color(body.skin),
                body.species.hair_color(body.hair_color),
                body.species.eye_color(body.eye_color),
            )
        };

        let bare_pants = graceful_load_mat_segment("armor.empty");

        let mut pants_armor = graceful_load_mat_segment(&spec.vox_spec.0);

        if let Some(color) = spec.color {
            let pants_color = Vec3::from(color);
            pants_armor = pants_armor.map_rgb(|rgb| recolor_grey(rgb, Rgb::from(pants_color)));
        }

        let pants = DynaUnionizer::new()
            .add(color(bare_pants), Vec3::new(0, 0, 0))
            .add(color(pants_armor), Vec3::new(0, 0, 0))
            .unify()
            .0;

        generate_mesh(pants, Vec3::from(spec.vox_spec.1))
    }
}
// Foot
impl HumArmorFootSpec {
    pub fn load_watched(indicator: &mut ReloadIndicator) -> Arc<Self> {
        assets::load_watched::<Self>("voxygen.voxel.humanoid_armor_foot_manifest", indicator)
            .unwrap()
    }

    fn mesh_foot(
        &self,
        body: &Body,
        loadout: &Loadout,
        flipped: bool,
        generate_mesh: impl FnOnce(Segment, Vec3<f32>) -> BoneMeshes,
    ) -> BoneMeshes {
        let spec = if let Some(ItemKind::Armor {
            kind: Armor::Foot(foot),
            ..
        }) = loadout.foot.as_ref().map(|i| &i.kind)
        {
            match self.0.map.get(&foot) {
                Some(spec) => spec,
                None => {
                    error!(?foot, "No foot specification exists");
                    return load_mesh("not_found", Vec3::new(-2.5, -3.5, -9.0), generate_mesh);
                },
            }
        } else {
            &self.0.default
        };

        let mut foot_segment = color_segment(
            if flipped {
                graceful_load_mat_segment_flipped(&spec.vox_spec.0)
            } else {
                graceful_load_mat_segment(&spec.vox_spec.0)
            },
            body.species.skin_color(body.skin),
            body.species.hair_color(body.hair_color),
            body.species.eye_color(body.eye_color),
        );

        if let Some(color) = spec.color {
            let foot_color = Vec3::from(color);
            foot_segment = foot_segment.map_rgb(|rgb| recolor_grey(rgb, Rgb::from(foot_color)));
        }

        generate_mesh(foot_segment, Vec3::from(spec.vox_spec.1))
    }

    pub fn mesh_left_foot(
        &self,
        body: &Body,
        loadout: &Loadout,
        generate_mesh: impl FnOnce(Segment, Vec3<f32>) -> BoneMeshes,
    ) -> BoneMeshes {
        self.mesh_foot(body, loadout, true, generate_mesh)
    }

    pub fn mesh_right_foot(
        &self,
        body: &Body,
        loadout: &Loadout,
        generate_mesh: impl FnOnce(Segment, Vec3<f32>) -> BoneMeshes,
    ) -> BoneMeshes {
        self.mesh_foot(body, loadout, false, generate_mesh)
    }
}

impl HumMainWeaponSpec {
    pub fn load_watched(indicator: &mut ReloadIndicator) -> Arc<Self> {
        assets::load_watched::<Self>("voxygen.voxel.humanoid_main_weapon_manifest", indicator)
            .unwrap()
    }

    pub fn mesh_main_weapon(
        &self,
        item_kind: Option<&ItemKind>,
<<<<<<< HEAD
        generate_mesh: impl FnOnce(Segment, Vec3<f32>) -> BoneMeshes,
    ) -> BoneMeshes {
=======
        flipped: bool,
        generate_mesh: impl FnOnce(&Segment, Vec3<f32>) -> Mesh<FigurePipeline>,
    ) -> Mesh<FigurePipeline> {
>>>>>>> e05c9267
        let tool_kind = if let Some(ItemKind::Tool(Tool { kind, .. })) = item_kind {
            kind
        } else {
            return (Mesh::new() /* , Mesh::new() */, Aabb::default());
        };

        let spec = match self.0.get(tool_kind) {
            Some(spec) => spec,
            None => {
                error!(?tool_kind, "No tool/weapon specification exists");
                return load_mesh("not_found", Vec3::new(-1.5, -1.5, -7.0), generate_mesh);
            },
        };

<<<<<<< HEAD
        let tool_kind_segment = graceful_load_segment(&spec.vox_spec.0);
        generate_mesh(tool_kind_segment, Vec3::from(spec.vox_spec.1))
=======
        let tool_kind_segment = if flipped {
            graceful_load_segment_flipped(&spec.vox_spec.0)
        } else {
            graceful_load_segment(&spec.vox_spec.0)
        };

        let offset = Vec3::new(
            if flipped {
                //log::warn!("tool kind segment {:?}", );
                //tool_kind_segment.;
                0.0 - spec.vox_spec.1[0] - (tool_kind_segment.sz.x as f32)
            } else {
                spec.vox_spec.1[0]
            },
            spec.vox_spec.1[1],
            spec.vox_spec.1[2],
        );

        generate_mesh(&tool_kind_segment, offset)
>>>>>>> e05c9267
    }
}

// Lantern
impl HumArmorLanternSpec {
    pub fn load_watched(indicator: &mut ReloadIndicator) -> Arc<Self> {
        assets::load_watched::<Self>("voxygen.voxel.humanoid_lantern_manifest", indicator).unwrap()
    }

    pub fn mesh_lantern(
        &self,
        body: &Body,
        loadout: &Loadout,
        generate_mesh: impl FnOnce(Segment, Vec3<f32>) -> BoneMeshes,
    ) -> BoneMeshes {
        let spec = if let Some(ItemKind::Lantern(Lantern { kind, .. })) =
            loadout.lantern.as_ref().map(|i| &i.kind)
        {
            match self.0.map.get(&kind) {
                Some(spec) => spec,
                None => {
                    error!(?kind, "No lantern specification exists");
                    return load_mesh("not_found", Vec3::new(-4.0, -3.5, 2.0), generate_mesh);
                },
            }
        } else {
            &self.0.default
        };

        let mut lantern_segment = color_segment(
            graceful_load_mat_segment(&spec.vox_spec.0),
            body.species.skin_color(body.skin),
            body.species.hair_color(body.hair_color),
            body.species.eye_color(body.eye_color),
        );
        if let Some(color) = spec.color {
            let lantern_color = Vec3::from(color);
            lantern_segment =
                lantern_segment.map_rgb(|rgb| recolor_grey(rgb, Rgb::from(lantern_color)));
        }

        generate_mesh(lantern_segment, Vec3::from(spec.vox_spec.1))
    }
}
impl HumArmorHeadSpec {
    pub fn load_watched(indicator: &mut ReloadIndicator) -> Arc<Self> {
        assets::load_watched::<Self>("voxygen.voxel.humanoid_armor_head_manifest", indicator)
            .unwrap()
    }

    pub fn mesh_head(
        &self,
        body: &Body,
        loadout: &Loadout,
        generate_mesh: impl FnOnce(Segment, Vec3<f32>) -> BoneMeshes,
    ) -> BoneMeshes {
        let spec = if let Some(ItemKind::Armor {
            kind: Armor::Head(head),
            ..
        }) = loadout.head.as_ref().map(|i| &i.kind)
        {
            match self.0.map.get(&head) {
                Some(spec) => spec,
                None => {
                    error!(?head, "No head specification exists");
                    return load_mesh("not_found", Vec3::new(-5.0, -3.5, 1.0), generate_mesh);
                },
            }
        } else {
            &self.0.default
        };

        let color = |mat_segment| {
            color_segment(
                mat_segment,
                body.species.skin_color(body.skin),
                body.species.hair_color(body.hair_color),
                body.species.eye_color(body.eye_color),
            )
        };

        let bare_head = graceful_load_mat_segment("armor.empty");

        let mut head_armor = graceful_load_mat_segment(&spec.vox_spec.0);

        if let Some(color) = spec.color {
            let head_color = Vec3::from(color);
            head_armor = head_armor.map_rgb(|rgb| recolor_grey(rgb, Rgb::from(head_color)));
        }

        let head = DynaUnionizer::new()
            .add(color(bare_head), Vec3::new(0, 0, 0))
            .add(color(head_armor), Vec3::new(0, 0, 0))
            .unify()
            .0;

        generate_mesh(head, Vec3::from(spec.vox_spec.1))
    }
}
impl HumArmorTabardSpec {
    pub fn load_watched(indicator: &mut ReloadIndicator) -> Arc<Self> {
        assets::load_watched::<Self>("voxygen.voxel.humanoid_armor_tabard_manifest", indicator)
            .unwrap()
    }

    pub fn mesh_tabard(
        &self,
        body: &Body,
        loadout: &Loadout,
        generate_mesh: impl FnOnce(Segment, Vec3<f32>) -> BoneMeshes,
    ) -> BoneMeshes {
        let spec = if let Some(ItemKind::Armor {
            kind: Armor::Tabard(tabard),
            ..
        }) = loadout.tabard.as_ref().map(|i| &i.kind)
        {
            match self.0.map.get(&tabard) {
                Some(spec) => spec,
                None => {
                    error!(?tabard, "No tabard specification exists");
                    return load_mesh("not_found", Vec3::new(-5.0, -3.5, 1.0), generate_mesh);
                },
            }
        } else {
            &self.0.default
        };

        let color = |mat_segment| {
            color_segment(
                mat_segment,
                body.species.skin_color(body.skin),
                body.species.hair_color(body.hair_color),
                body.species.eye_color(body.eye_color),
            )
        };

        let bare_tabard = graceful_load_mat_segment("armor.empty");

        let mut tabard_armor = graceful_load_mat_segment(&spec.vox_spec.0);

        if let Some(color) = spec.color {
            let tabard_color = Vec3::from(color);
            tabard_armor = tabard_armor.map_rgb(|rgb| recolor_grey(rgb, Rgb::from(tabard_color)));
        }

        let tabard = DynaUnionizer::new()
            .add(color(bare_tabard), Vec3::new(0, 0, 0))
            .add(color(tabard_armor), Vec3::new(0, 0, 0))
            .unify()
            .0;

        generate_mesh(tabard, Vec3::from(spec.vox_spec.1))
    }
}
// TODO: Inventory
pub fn mesh_glider(generate_mesh: impl FnOnce(Segment, Vec3<f32>) -> BoneMeshes) -> BoneMeshes {
    load_mesh(
        "object.glider",
        Vec3::new(-26.0, -26.0, -5.0),
        generate_mesh,
    )
}

pub fn mesh_hold(
    generate_mesh: impl FnOnce(&Segment, Vec3<f32>) -> Mesh<FigurePipeline>,
) -> Mesh<FigurePipeline> {
    load_mesh(
        "weapon.projectile.simple-arrow",
        Vec3::new(-0.5, -6.0, -1.5),
        generate_mesh,
    )
}

/////////
#[derive(Serialize, Deserialize)]
pub struct QuadrupedSmallCentralSpec(HashMap<(QSSpecies, QSBodyType), SidedQSCentralVoxSpec>);

#[derive(Serialize, Deserialize)]
struct SidedQSCentralVoxSpec {
    head: QuadrupedSmallCentralSubSpec,
    chest: QuadrupedSmallCentralSubSpec,
    tail: QuadrupedSmallCentralSubSpec,
}
#[derive(Serialize, Deserialize)]
struct QuadrupedSmallCentralSubSpec {
    offset: [f32; 3], // Should be relative to initial origin
    central: VoxSimple,
}

#[derive(Serialize, Deserialize)]
pub struct QuadrupedSmallLateralSpec(HashMap<(QSSpecies, QSBodyType), SidedQSLateralVoxSpec>);

#[derive(Serialize, Deserialize)]
struct SidedQSLateralVoxSpec {
    left_front: QuadrupedSmallLateralSubSpec,
    right_front: QuadrupedSmallLateralSubSpec,
    left_back: QuadrupedSmallLateralSubSpec,
    right_back: QuadrupedSmallLateralSubSpec,
}
#[derive(Serialize, Deserialize)]
struct QuadrupedSmallLateralSubSpec {
    offset: [f32; 3], // Should be relative to initial origin
    lateral: VoxSimple,
}

impl Asset for QuadrupedSmallCentralSpec {
    const ENDINGS: &'static [&'static str] = &["ron"];

    fn parse(buf_reader: BufReader<File>) -> Result<Self, assets::Error> {
        ron::de::from_reader(buf_reader).map_err(assets::Error::parse_error)
    }
}

impl Asset for QuadrupedSmallLateralSpec {
    const ENDINGS: &'static [&'static str] = &["ron"];

    fn parse(buf_reader: BufReader<File>) -> Result<Self, assets::Error> {
        ron::de::from_reader(buf_reader).map_err(assets::Error::parse_error)
    }
}

impl QuadrupedSmallCentralSpec {
    pub fn load_watched(indicator: &mut ReloadIndicator) -> Arc<Self> {
        assets::load_watched::<Self>("voxygen.voxel.quadruped_small_central_manifest", indicator)
            .unwrap()
    }

    pub fn mesh_head(
        &self,
        species: QSSpecies,
        body_type: QSBodyType,
        generate_mesh: impl FnOnce(Segment, Vec3<f32>) -> BoneMeshes,
    ) -> BoneMeshes {
        let spec = match self.0.get(&(species, body_type)) {
            Some(spec) => spec,
            None => {
                error!(
                    "No head specification exists for the combination of {:?} and {:?}",
                    species, body_type
                );
                return load_mesh("not_found", Vec3::new(-5.0, -5.0, -2.5), generate_mesh);
            },
        };
        let central = graceful_load_segment(&spec.head.central.0);

        generate_mesh(central, Vec3::from(spec.head.offset))
    }

    pub fn mesh_chest(
        &self,
        species: QSSpecies,
        body_type: QSBodyType,
        generate_mesh: impl FnOnce(Segment, Vec3<f32>) -> BoneMeshes,
    ) -> BoneMeshes {
        let spec = match self.0.get(&(species, body_type)) {
            Some(spec) => spec,
            None => {
                error!(
                    "No chest specification exists for the combination of {:?} and {:?}",
                    species, body_type
                );
                return load_mesh("not_found", Vec3::new(-5.0, -5.0, -2.5), generate_mesh);
            },
        };
        let central = graceful_load_segment(&spec.chest.central.0);

        generate_mesh(central, Vec3::from(spec.chest.offset))
    }

    pub fn mesh_tail(
        &self,
        species: QSSpecies,
        body_type: QSBodyType,
        generate_mesh: impl FnOnce(&Segment, Vec3<f32>) -> Mesh<FigurePipeline>,
    ) -> Mesh<FigurePipeline> {
        let spec = match self.0.get(&(species, body_type)) {
            Some(spec) => spec,
            None => {
                error!(
                    "No tail specification exists for the combination of {:?} and {:?}",
                    species, body_type
                );
                return load_mesh("not_found", Vec3::new(-5.0, -5.0, -2.5), generate_mesh);
            },
        };
        let central = graceful_load_segment(&spec.tail.central.0);

        generate_mesh(&central, Vec3::from(spec.tail.offset))
    }
}

impl QuadrupedSmallLateralSpec {
    pub fn load_watched(indicator: &mut ReloadIndicator) -> Arc<Self> {
        assets::load_watched::<Self>("voxygen.voxel.quadruped_small_lateral_manifest", indicator)
            .unwrap()
    }

    pub fn mesh_foot_lf(
        &self,
        species: QSSpecies,
        body_type: QSBodyType,
        generate_mesh: impl FnOnce(Segment, Vec3<f32>) -> BoneMeshes,
    ) -> BoneMeshes {
        let spec = match self.0.get(&(species, body_type)) {
            Some(spec) => spec,
            None => {
                error!(
                    "No leg specification exists for the combination of {:?} and {:?}",
                    species, body_type
                );
                return load_mesh("not_found", Vec3::new(-5.0, -5.0, -2.5), generate_mesh);
            },
        };
        let lateral = graceful_load_segment(&spec.left_front.lateral.0);

        generate_mesh(lateral, Vec3::from(spec.left_front.offset))
    }

    pub fn mesh_foot_rf(
        &self,
        species: QSSpecies,
        body_type: QSBodyType,
        generate_mesh: impl FnOnce(Segment, Vec3<f32>) -> BoneMeshes,
    ) -> BoneMeshes {
        let spec = match self.0.get(&(species, body_type)) {
            Some(spec) => spec,
            None => {
                error!(
                    "No leg specification exists for the combination of {:?} and {:?}",
                    species, body_type
                );
                return load_mesh("not_found", Vec3::new(-5.0, -5.0, -2.5), generate_mesh);
            },
        };
        let lateral = graceful_load_segment(&spec.right_front.lateral.0);

        generate_mesh(lateral, Vec3::from(spec.right_front.offset))
    }

    pub fn mesh_foot_lb(
        &self,
        species: QSSpecies,
        body_type: QSBodyType,
        generate_mesh: impl FnOnce(Segment, Vec3<f32>) -> BoneMeshes,
    ) -> BoneMeshes {
        let spec = match self.0.get(&(species, body_type)) {
            Some(spec) => spec,
            None => {
                error!(
                    "No leg specification exists for the combination of {:?} and {:?}",
                    species, body_type
                );
                return load_mesh("not_found", Vec3::new(-5.0, -5.0, -2.5), generate_mesh);
            },
        };
        let lateral = graceful_load_segment(&spec.left_back.lateral.0);

        generate_mesh(lateral, Vec3::from(spec.left_back.offset))
    }

    pub fn mesh_foot_rb(
        &self,
        species: QSSpecies,
        body_type: QSBodyType,
        generate_mesh: impl FnOnce(Segment, Vec3<f32>) -> BoneMeshes,
    ) -> BoneMeshes {
        let spec = match self.0.get(&(species, body_type)) {
            Some(spec) => spec,
            None => {
                error!(
                    "No leg specification exists for the combination of {:?} and {:?}",
                    species, body_type
                );
                return load_mesh("not_found", Vec3::new(-5.0, -5.0, -2.5), generate_mesh);
            },
        };
        let lateral = graceful_load_segment(&spec.right_back.lateral.0);

        generate_mesh(lateral, Vec3::from(spec.right_back.offset))
    }
}

//////
#[derive(Serialize, Deserialize)]
pub struct QuadrupedMediumCentralSpec(HashMap<(QMSpecies, QMBodyType), SidedQMCentralVoxSpec>);

#[derive(Serialize, Deserialize)]
struct SidedQMCentralVoxSpec {
    upper: QuadrupedMediumCentralSubSpec,
    lower: QuadrupedMediumCentralSubSpec,
    jaw: QuadrupedMediumCentralSubSpec,
    ears: QuadrupedMediumCentralSubSpec,
    torso_f: QuadrupedMediumCentralSubSpec,
    torso_b: QuadrupedMediumCentralSubSpec,
    tail: QuadrupedMediumCentralSubSpec,
}
#[derive(Serialize, Deserialize)]
struct QuadrupedMediumCentralSubSpec {
    offset: [f32; 3], // Should be relative to initial origin
    central: VoxSimple,
}

#[derive(Serialize, Deserialize)]
pub struct QuadrupedMediumLateralSpec(HashMap<(QMSpecies, QMBodyType), SidedQMLateralVoxSpec>);
#[derive(Serialize, Deserialize)]
struct SidedQMLateralVoxSpec {
    left_front: QuadrupedMediumLateralSubSpec,
    right_front: QuadrupedMediumLateralSubSpec,
    left_back: QuadrupedMediumLateralSubSpec,
    right_back: QuadrupedMediumLateralSubSpec,
}
#[derive(Serialize, Deserialize)]
struct QuadrupedMediumLateralSubSpec {
    offset: [f32; 3], // Should be relative to initial origin
    lateral: VoxSimple,
}

impl Asset for QuadrupedMediumCentralSpec {
    const ENDINGS: &'static [&'static str] = &["ron"];

    fn parse(buf_reader: BufReader<File>) -> Result<Self, assets::Error> {
        ron::de::from_reader(buf_reader).map_err(assets::Error::parse_error)
    }
}

impl Asset for QuadrupedMediumLateralSpec {
    const ENDINGS: &'static [&'static str] = &["ron"];

    fn parse(buf_reader: BufReader<File>) -> Result<Self, assets::Error> {
        ron::de::from_reader(buf_reader).map_err(assets::Error::parse_error)
    }
}

impl QuadrupedMediumCentralSpec {
    pub fn load_watched(indicator: &mut ReloadIndicator) -> Arc<Self> {
        assets::load_watched::<Self>("voxygen.voxel.quadruped_medium_central_manifest", indicator)
            .unwrap()
    }

    pub fn mesh_head_upper(
        &self,
        species: QMSpecies,
        body_type: QMBodyType,
        generate_mesh: impl FnOnce(Segment, Vec3<f32>) -> BoneMeshes,
    ) -> BoneMeshes {
        let spec = match self.0.get(&(species, body_type)) {
            Some(spec) => spec,
            None => {
                error!(
                    "No upper head specification exists for the combination of {:?} and {:?}",
                    species, body_type
                );
                return load_mesh("not_found", Vec3::new(-5.0, -5.0, -2.5), generate_mesh);
            },
        };
        let central = graceful_load_segment(&spec.upper.central.0);

        generate_mesh(central, Vec3::from(spec.upper.offset))
    }

    pub fn mesh_head_lower(
        &self,
        species: QMSpecies,
        body_type: QMBodyType,
        generate_mesh: impl FnOnce(Segment, Vec3<f32>) -> BoneMeshes,
    ) -> BoneMeshes {
        let spec = match self.0.get(&(species, body_type)) {
            Some(spec) => spec,
            None => {
                error!(
                    "No lower head specification exists for the combination of {:?} and {:?}",
                    species, body_type
                );
                return load_mesh("not_found", Vec3::new(-5.0, -5.0, -2.5), generate_mesh);
            },
        };
        let central = graceful_load_segment(&spec.lower.central.0);

        generate_mesh(central, Vec3::from(spec.lower.offset))
    }

    pub fn mesh_jaw(
        &self,
        species: QMSpecies,
        body_type: QMBodyType,
        generate_mesh: impl FnOnce(Segment, Vec3<f32>) -> BoneMeshes,
    ) -> BoneMeshes {
        let spec = match self.0.get(&(species, body_type)) {
            Some(spec) => spec,
            None => {
                error!(
                    "No jaw specification exists for the combination of {:?} and {:?}",
                    species, body_type
                );
                return load_mesh("not_found", Vec3::new(-5.0, -5.0, -2.5), generate_mesh);
            },
        };
        let central = graceful_load_segment(&spec.jaw.central.0);

        generate_mesh(central, Vec3::from(spec.jaw.offset))
    }

    pub fn mesh_ears(
        &self,
        species: QMSpecies,
        body_type: QMBodyType,
        generate_mesh: impl FnOnce(Segment, Vec3<f32>) -> BoneMeshes,
    ) -> BoneMeshes {
        let spec = match self.0.get(&(species, body_type)) {
            Some(spec) => spec,
            None => {
                error!(
                    "No ears specification exists for the combination of {:?} and {:?}",
                    species, body_type
                );
                return load_mesh("not_found", Vec3::new(-5.0, -5.0, -2.5), generate_mesh);
            },
        };
        let central = graceful_load_segment(&spec.ears.central.0);

        generate_mesh(central, Vec3::from(spec.ears.offset))
    }

    pub fn mesh_torso_f(
        &self,
        species: QMSpecies,
        body_type: QMBodyType,
        generate_mesh: impl FnOnce(Segment, Vec3<f32>) -> BoneMeshes,
    ) -> BoneMeshes {
        let spec = match self.0.get(&(species, body_type)) {
            Some(spec) => spec,
            None => {
                error!(
                    "No torso specification exists for the combination of {:?} and {:?}",
                    species, body_type
                );
                return load_mesh("not_found", Vec3::new(-5.0, -5.0, -2.5), generate_mesh);
            },
        };
        let central = graceful_load_segment(&spec.torso_f.central.0);

        generate_mesh(central, Vec3::from(spec.torso_f.offset))
    }

    pub fn mesh_torso_b(
        &self,
        species: QMSpecies,
        body_type: QMBodyType,
        generate_mesh: impl FnOnce(Segment, Vec3<f32>) -> BoneMeshes,
    ) -> BoneMeshes {
        let spec = match self.0.get(&(species, body_type)) {
            Some(spec) => spec,
            None => {
                error!(
                    "No torso specification exists for the combination of {:?} and {:?}",
                    species, body_type
                );
                return load_mesh("not_found", Vec3::new(-5.0, -5.0, -2.5), generate_mesh);
            },
        };
        let central = graceful_load_segment(&spec.torso_b.central.0);

        generate_mesh(central, Vec3::from(spec.torso_b.offset))
    }

    pub fn mesh_tail(
        &self,
        species: QMSpecies,
        body_type: QMBodyType,
        generate_mesh: impl FnOnce(Segment, Vec3<f32>) -> BoneMeshes,
    ) -> BoneMeshes {
        let spec = match self.0.get(&(species, body_type)) {
            Some(spec) => spec,
            None => {
                error!(
                    "No tail specification exists for the combination of {:?} and {:?}",
                    species, body_type
                );
                return load_mesh("not_found", Vec3::new(-5.0, -5.0, -2.5), generate_mesh);
            },
        };
        let central = graceful_load_segment(&spec.tail.central.0);

        generate_mesh(central, Vec3::from(spec.tail.offset))
    }
}

impl QuadrupedMediumLateralSpec {
    pub fn load_watched(indicator: &mut ReloadIndicator) -> Arc<Self> {
        assets::load_watched::<Self>("voxygen.voxel.quadruped_medium_lateral_manifest", indicator)
            .unwrap()
    }

    pub fn mesh_foot_lf(
        &self,
        species: QMSpecies,
        body_type: QMBodyType,
        generate_mesh: impl FnOnce(Segment, Vec3<f32>) -> BoneMeshes,
    ) -> BoneMeshes {
        let spec = match self.0.get(&(species, body_type)) {
            Some(spec) => spec,
            None => {
                error!(
                    "No foot specification exists for the combination of {:?} and {:?}",
                    species, body_type
                );
                return load_mesh("not_found", Vec3::new(-5.0, -5.0, -2.5), generate_mesh);
            },
        };
        let lateral = graceful_load_segment(&spec.left_front.lateral.0);

        generate_mesh(lateral, Vec3::from(spec.left_front.offset))
    }

    pub fn mesh_foot_rf(
        &self,
        species: QMSpecies,
        body_type: QMBodyType,
        generate_mesh: impl FnOnce(Segment, Vec3<f32>) -> BoneMeshes,
    ) -> BoneMeshes {
        let spec = match self.0.get(&(species, body_type)) {
            Some(spec) => spec,
            None => {
                error!(
                    "No foot specification exists for the combination of {:?} and {:?}",
                    species, body_type
                );
                return load_mesh("not_found", Vec3::new(-5.0, -5.0, -2.5), generate_mesh);
            },
        };
        let lateral = graceful_load_segment(&spec.right_front.lateral.0);

        generate_mesh(lateral, Vec3::from(spec.right_front.offset))
    }

    pub fn mesh_foot_lb(
        &self,
        species: QMSpecies,
        body_type: QMBodyType,
        generate_mesh: impl FnOnce(Segment, Vec3<f32>) -> BoneMeshes,
    ) -> BoneMeshes {
        let spec = match self.0.get(&(species, body_type)) {
            Some(spec) => spec,
            None => {
                error!(
                    "No foot specification exists for the combination of {:?} and {:?}",
                    species, body_type
                );
                return load_mesh("not_found", Vec3::new(-5.0, -5.0, -2.5), generate_mesh);
            },
        };
        let lateral = graceful_load_segment(&spec.left_back.lateral.0);

        generate_mesh(lateral, Vec3::from(spec.left_back.offset))
    }

    pub fn mesh_foot_rb(
        &self,
        species: QMSpecies,
        body_type: QMBodyType,
        generate_mesh: impl FnOnce(Segment, Vec3<f32>) -> BoneMeshes,
    ) -> BoneMeshes {
        let spec = match self.0.get(&(species, body_type)) {
            Some(spec) => spec,
            None => {
                error!(
                    "No foot specification exists for the combination of {:?} and {:?}",
                    species, body_type
                );
                return load_mesh("not_found", Vec3::new(-5.0, -5.0, -2.5), generate_mesh);
            },
        };
        let lateral = graceful_load_segment(&spec.right_back.lateral.0);

        generate_mesh(lateral, Vec3::from(spec.right_back.offset))
    }
}

////
#[derive(Serialize, Deserialize)]
pub struct BirdMediumCenterSpec(HashMap<(BMSpecies, BMBodyType), SidedBMCenterVoxSpec>);

#[derive(Serialize, Deserialize)]
struct SidedBMCenterVoxSpec {
    head: BirdMediumCenterSubSpec,
    torso: BirdMediumCenterSubSpec,
    tail: BirdMediumCenterSubSpec,
}
#[derive(Serialize, Deserialize)]
struct BirdMediumCenterSubSpec {
    offset: [f32; 3], // Should be relative to initial origin
    center: VoxSimple,
}

#[derive(Serialize, Deserialize)]
pub struct BirdMediumLateralSpec(HashMap<(BMSpecies, BMBodyType), SidedBMLateralVoxSpec>);

#[derive(Serialize, Deserialize)]
struct SidedBMLateralVoxSpec {
    wing_l: BirdMediumLateralSubSpec,
    wing_r: BirdMediumLateralSubSpec,
    foot_l: BirdMediumLateralSubSpec,
    foot_r: BirdMediumLateralSubSpec,
}
#[derive(Serialize, Deserialize)]
struct BirdMediumLateralSubSpec {
    offset: [f32; 3], // Should be relative to initial origin
    lateral: VoxSimple,
}

impl Asset for BirdMediumCenterSpec {
    const ENDINGS: &'static [&'static str] = &["ron"];

    fn parse(buf_reader: BufReader<File>) -> Result<Self, assets::Error> {
        ron::de::from_reader(buf_reader).map_err(assets::Error::parse_error)
    }
}

impl Asset for BirdMediumLateralSpec {
    const ENDINGS: &'static [&'static str] = &["ron"];

    fn parse(buf_reader: BufReader<File>) -> Result<Self, assets::Error> {
        ron::de::from_reader(buf_reader).map_err(assets::Error::parse_error)
    }
}

impl BirdMediumCenterSpec {
    pub fn load_watched(indicator: &mut ReloadIndicator) -> Arc<Self> {
        assets::load_watched::<Self>("voxygen.voxel.bird_medium_center_manifest", indicator)
            .unwrap()
    }

    pub fn mesh_head(
        &self,
        species: BMSpecies,
        body_type: BMBodyType,
        generate_mesh: impl FnOnce(Segment, Vec3<f32>) -> BoneMeshes,
    ) -> BoneMeshes {
        let spec = match self.0.get(&(species, body_type)) {
            Some(spec) => spec,
            None => {
                error!(
                    "No head specification exists for the combination of {:?} and {:?}",
                    species, body_type
                );
                return load_mesh("not_found", Vec3::new(-5.0, -5.0, -2.5), generate_mesh);
            },
        };
        let center = graceful_load_segment(&spec.head.center.0);

        generate_mesh(center, Vec3::from(spec.head.offset))
    }

    pub fn mesh_torso(
        &self,
        species: BMSpecies,
        body_type: BMBodyType,
        generate_mesh: impl FnOnce(Segment, Vec3<f32>) -> BoneMeshes,
    ) -> BoneMeshes {
        let spec = match self.0.get(&(species, body_type)) {
            Some(spec) => spec,
            None => {
                error!(
                    "No torso specification exists for the combination of {:?} and {:?}",
                    species, body_type
                );
                return load_mesh("not_found", Vec3::new(-5.0, -5.0, -2.5), generate_mesh);
            },
        };
        let center = graceful_load_segment(&spec.torso.center.0);

        generate_mesh(center, Vec3::from(spec.torso.offset))
    }

    pub fn mesh_tail(
        &self,
        species: BMSpecies,
        body_type: BMBodyType,
        generate_mesh: impl FnOnce(Segment, Vec3<f32>) -> BoneMeshes,
    ) -> BoneMeshes {
        let spec = match self.0.get(&(species, body_type)) {
            Some(spec) => spec,
            None => {
                error!(
                    "No tail specification exists for the combination of {:?} and {:?}",
                    species, body_type
                );
                return load_mesh("not_found", Vec3::new(-5.0, -5.0, -2.5), generate_mesh);
            },
        };
        let center = graceful_load_segment(&spec.tail.center.0);

        generate_mesh(center, Vec3::from(spec.tail.offset))
    }
}
impl BirdMediumLateralSpec {
    pub fn load_watched(indicator: &mut ReloadIndicator) -> Arc<Self> {
        assets::load_watched::<Self>("voxygen.voxel.bird_medium_lateral_manifest", indicator)
            .unwrap()
    }

    pub fn mesh_wing_l(
        &self,
        species: BMSpecies,
        body_type: BMBodyType,
        generate_mesh: impl FnOnce(Segment, Vec3<f32>) -> BoneMeshes,
    ) -> BoneMeshes {
        let spec = match self.0.get(&(species, body_type)) {
            Some(spec) => spec,
            None => {
                error!(
                    "No wing specification exists for the combination of {:?} and {:?}",
                    species, body_type
                );
                return load_mesh("not_found", Vec3::new(-5.0, -5.0, -2.5), generate_mesh);
            },
        };
        let lateral = graceful_load_segment(&spec.wing_l.lateral.0);

        generate_mesh(lateral, Vec3::from(spec.wing_l.offset))
    }

    pub fn mesh_wing_r(
        &self,
        species: BMSpecies,
        body_type: BMBodyType,
        generate_mesh: impl FnOnce(Segment, Vec3<f32>) -> BoneMeshes,
    ) -> BoneMeshes {
        let spec = match self.0.get(&(species, body_type)) {
            Some(spec) => spec,
            None => {
                error!(
                    "No wing specification exists for the combination of {:?} and {:?}",
                    species, body_type
                );
                return load_mesh("not_found", Vec3::new(-5.0, -5.0, -2.5), generate_mesh);
            },
        };
        let lateral = graceful_load_segment(&spec.wing_r.lateral.0);

        generate_mesh(lateral, Vec3::from(spec.wing_r.offset))
    }

    pub fn mesh_foot_l(
        &self,
        species: BMSpecies,
        body_type: BMBodyType,
        generate_mesh: impl FnOnce(Segment, Vec3<f32>) -> BoneMeshes,
    ) -> BoneMeshes {
        let spec = match self.0.get(&(species, body_type)) {
            Some(spec) => spec,
            None => {
                error!(
                    "No foot specification exists for the combination of {:?} and {:?}",
                    species, body_type
                );
                return load_mesh("not_found", Vec3::new(-5.0, -5.0, -2.5), generate_mesh);
            },
        };
        let lateral = graceful_load_segment(&spec.foot_l.lateral.0);

        generate_mesh(lateral, Vec3::from(spec.foot_l.offset))
    }

    pub fn mesh_foot_r(
        &self,
        species: BMSpecies,
        body_type: BMBodyType,
        generate_mesh: impl FnOnce(Segment, Vec3<f32>) -> BoneMeshes,
    ) -> BoneMeshes {
        let spec = match self.0.get(&(species, body_type)) {
            Some(spec) => spec,
            None => {
                error!(
                    "No foot specification exists for the combination of {:?} and {:?}",
                    species, body_type
                );
                return load_mesh("not_found", Vec3::new(-5.0, -5.0, -2.5), generate_mesh);
            },
        };
        let lateral = graceful_load_segment(&spec.foot_r.lateral.0);

        generate_mesh(lateral, Vec3::from(spec.foot_r.offset))
    }
}
////
#[derive(Serialize, Deserialize)]
pub struct CritterCenterSpec(HashMap<(CSpecies, CBodyType), SidedCCenterVoxSpec>);

#[derive(Serialize, Deserialize)]
struct SidedCCenterVoxSpec {
    head: CritterCenterSubSpec,
    chest: CritterCenterSubSpec,
    feet_f: CritterCenterSubSpec,
    feet_b: CritterCenterSubSpec,
    tail: CritterCenterSubSpec,
}
#[derive(Serialize, Deserialize)]
struct CritterCenterSubSpec {
    offset: [f32; 3], // Should be relative to initial origin
    center: VoxSimple,
}

impl Asset for CritterCenterSpec {
    const ENDINGS: &'static [&'static str] = &["ron"];

    fn parse(buf_reader: BufReader<File>) -> Result<Self, assets::Error> {
        ron::de::from_reader(buf_reader).map_err(assets::Error::parse_error)
    }
}

impl CritterCenterSpec {
    pub fn load_watched(indicator: &mut ReloadIndicator) -> Arc<Self> {
        assets::load_watched::<Self>("voxygen.voxel.critter_center_manifest", indicator).unwrap()
    }

    pub fn mesh_head(
        &self,
        species: CSpecies,
        body_type: CBodyType,
        generate_mesh: impl FnOnce(Segment, Vec3<f32>) -> BoneMeshes,
    ) -> BoneMeshes {
        let spec = match self.0.get(&(species, body_type)) {
            Some(spec) => spec,
            None => {
                error!(
                    "No head specification exists for the combination of {:?} and {:?}",
                    species, body_type
                );
                return load_mesh("not_found", Vec3::new(-5.0, -5.0, -2.5), generate_mesh);
            },
        };
        let center = graceful_load_segment(&spec.head.center.0);

        generate_mesh(center, Vec3::from(spec.head.offset))
    }

    pub fn mesh_chest(
        &self,
        species: CSpecies,
        body_type: CBodyType,
        generate_mesh: impl FnOnce(Segment, Vec3<f32>) -> BoneMeshes,
    ) -> BoneMeshes {
        let spec = match self.0.get(&(species, body_type)) {
            Some(spec) => spec,
            None => {
                error!(
                    "No chest specification exists for the combination of {:?} and {:?}",
                    species, body_type
                );
                return load_mesh("not_found", Vec3::new(-5.0, -5.0, -2.5), generate_mesh);
            },
        };
        let center = graceful_load_segment(&spec.chest.center.0);

        generate_mesh(center, Vec3::from(spec.chest.offset))
    }

    pub fn mesh_feet_f(
        &self,
        species: CSpecies,
        body_type: CBodyType,
        generate_mesh: impl FnOnce(Segment, Vec3<f32>) -> BoneMeshes,
    ) -> BoneMeshes {
        let spec = match self.0.get(&(species, body_type)) {
            Some(spec) => spec,
            None => {
                error!(
                    "No feet specification exists for the combination of {:?} and {:?}",
                    species, body_type
                );
                return load_mesh("not_found", Vec3::new(-5.0, -5.0, -2.5), generate_mesh);
            },
        };
        let center = graceful_load_segment(&spec.feet_f.center.0);

        generate_mesh(center, Vec3::from(spec.feet_f.offset))
    }

    pub fn mesh_feet_b(
        &self,
        species: CSpecies,
        body_type: CBodyType,
        generate_mesh: impl FnOnce(Segment, Vec3<f32>) -> BoneMeshes,
    ) -> BoneMeshes {
        let spec = match self.0.get(&(species, body_type)) {
            Some(spec) => spec,
            None => {
                error!(
                    "No feet specification exists for the combination of {:?} and {:?}",
                    species, body_type
                );
                return load_mesh("not_found", Vec3::new(-5.0, -5.0, -2.5), generate_mesh);
            },
        };
        let center = graceful_load_segment(&spec.feet_b.center.0);

        generate_mesh(center, Vec3::from(spec.feet_b.offset))
    }

    pub fn mesh_tail(
        &self,
        species: CSpecies,
        body_type: CBodyType,
        generate_mesh: impl FnOnce(Segment, Vec3<f32>) -> BoneMeshes,
    ) -> BoneMeshes {
        let spec = match self.0.get(&(species, body_type)) {
            Some(spec) => spec,
            None => {
                error!(
                    "No tail specification exists for the combination of {:?} and {:?}",
                    species, body_type
                );
                return load_mesh("not_found", Vec3::new(-5.0, -5.0, -2.5), generate_mesh);
            },
        };
        let center = graceful_load_segment(&spec.tail.center.0);

        generate_mesh(center, Vec3::from(spec.tail.offset))
    }
}
////
pub fn mesh_fish_medium_head(
    head: fish_medium::Head,
    generate_mesh: impl FnOnce(Segment, Vec3<f32>) -> BoneMeshes,
) -> BoneMeshes {
    load_mesh(
        match head {
            fish_medium::Head::Default => "npc.marlin.head",
        },
        Vec3::new(-7.0, -6.0, -6.0),
        generate_mesh,
    )
}

pub fn mesh_fish_medium_torso(
    torso: fish_medium::Torso,
    generate_mesh: impl FnOnce(Segment, Vec3<f32>) -> BoneMeshes,
) -> BoneMeshes {
    load_mesh(
        match torso {
            fish_medium::Torso::Default => "npc.marlin.torso",
        },
        Vec3::new(-7.0, -6.0, -6.0),
        generate_mesh,
    )
}

pub fn mesh_fish_medium_rear(
    rear: fish_medium::Rear,
    generate_mesh: impl FnOnce(Segment, Vec3<f32>) -> BoneMeshes,
) -> BoneMeshes {
    load_mesh(
        match rear {
            fish_medium::Rear::Default => "npc.marlin.rear",
        },
        Vec3::new(-7.0, -6.0, -6.0),
        generate_mesh,
    )
}

pub fn mesh_fish_medium_tail(
    tail: fish_medium::Tail,
    generate_mesh: impl FnOnce(Segment, Vec3<f32>) -> BoneMeshes,
) -> BoneMeshes {
    load_mesh(
        match tail {
            fish_medium::Tail::Default => "npc.marlin.tail",
        },
        Vec3::new(-7.0, -6.0, -6.0),
        generate_mesh,
    )
}

pub fn mesh_fish_medium_fin_l(
    fin_l: fish_medium::FinL,
    generate_mesh: impl FnOnce(Segment, Vec3<f32>) -> BoneMeshes,
) -> BoneMeshes {
    load_mesh(
        match fin_l {
            fish_medium::FinL::Default => "npc.marlin.fin_l",
        },
        Vec3::new(-7.0, -6.0, -6.0),
        generate_mesh,
    )
}

pub fn mesh_fish_medium_fin_r(
    fin_r: fish_medium::FinR,
    generate_mesh: impl FnOnce(Segment, Vec3<f32>) -> BoneMeshes,
) -> BoneMeshes {
    load_mesh(
        match fin_r {
            fish_medium::FinR::Default => "npc.marlin.fin_r",
        },
        Vec3::new(-7.0, -6.0, -6.0),
        generate_mesh,
    )
}

////

#[derive(Serialize, Deserialize)]
pub struct DragonCenterSpec(HashMap<(DSpecies, DBodyType), SidedDCenterVoxSpec>);

#[derive(Serialize, Deserialize)]
struct SidedDCenterVoxSpec {
    upper: DragonCenterSubSpec,
    lower: DragonCenterSubSpec,
    jaw: DragonCenterSubSpec,
    chest_front: DragonCenterSubSpec,
    chest_rear: DragonCenterSubSpec,
    tail_front: DragonCenterSubSpec,
    tail_rear: DragonCenterSubSpec,
}
#[derive(Serialize, Deserialize)]
struct DragonCenterSubSpec {
    offset: [f32; 3], // Should be relative to initial origin
    center: VoxSimple,
}

#[derive(Serialize, Deserialize)]
pub struct DragonLateralSpec(HashMap<(DSpecies, DBodyType), SidedDLateralVoxSpec>);

#[derive(Serialize, Deserialize)]
struct SidedDLateralVoxSpec {
    wing_in_l: DragonLateralSubSpec,
    wing_in_r: DragonLateralSubSpec,
    wing_out_l: DragonLateralSubSpec,
    wing_out_r: DragonLateralSubSpec,
    foot_fl: DragonLateralSubSpec,
    foot_fr: DragonLateralSubSpec,
    foot_bl: DragonLateralSubSpec,
    foot_br: DragonLateralSubSpec,
}
#[derive(Serialize, Deserialize)]
struct DragonLateralSubSpec {
    offset: [f32; 3], // Should be relative to initial origin
    lateral: VoxSimple,
}

impl Asset for DragonCenterSpec {
    const ENDINGS: &'static [&'static str] = &["ron"];

    fn parse(buf_reader: BufReader<File>) -> Result<Self, assets::Error> {
        ron::de::from_reader(buf_reader).map_err(assets::Error::parse_error)
    }
}

impl Asset for DragonLateralSpec {
    const ENDINGS: &'static [&'static str] = &["ron"];

    fn parse(buf_reader: BufReader<File>) -> Result<Self, assets::Error> {
        ron::de::from_reader(buf_reader).map_err(assets::Error::parse_error)
    }
}

impl DragonCenterSpec {
    pub fn load_watched(indicator: &mut ReloadIndicator) -> Arc<Self> {
        assets::load_watched::<Self>("voxygen.voxel.dragon_center_manifest", indicator).unwrap()
    }

    pub fn mesh_head_upper(
        &self,
        species: DSpecies,
        body_type: DBodyType,
        generate_mesh: impl FnOnce(Segment, Vec3<f32>) -> BoneMeshes,
    ) -> BoneMeshes {
        let spec = match self.0.get(&(species, body_type)) {
            Some(spec) => spec,
            None => {
                error!(
                    "No upper head specification exists for the combination of {:?} and {:?}",
                    species, body_type
                );
                return load_mesh("not_found", Vec3::new(-5.0, -5.0, -2.5), generate_mesh);
            },
        };
        let central = graceful_load_segment(&spec.upper.center.0);

        generate_mesh(central, Vec3::from(spec.upper.offset))
    }

    pub fn mesh_head_lower(
        &self,
        species: DSpecies,
        body_type: DBodyType,
        generate_mesh: impl FnOnce(Segment, Vec3<f32>) -> BoneMeshes,
    ) -> BoneMeshes {
        let spec = match self.0.get(&(species, body_type)) {
            Some(spec) => spec,
            None => {
                error!(
                    "No lower head specification exists for the combination of {:?} and {:?}",
                    species, body_type
                );
                return load_mesh("not_found", Vec3::new(-5.0, -5.0, -2.5), generate_mesh);
            },
        };
        let central = graceful_load_segment(&spec.lower.center.0);

        generate_mesh(central, Vec3::from(spec.lower.offset))
    }

    pub fn mesh_jaw(
        &self,
        species: DSpecies,
        body_type: DBodyType,
        generate_mesh: impl FnOnce(Segment, Vec3<f32>) -> BoneMeshes,
    ) -> BoneMeshes {
        let spec = match self.0.get(&(species, body_type)) {
            Some(spec) => spec,
            None => {
                error!(
                    "No jaw specification exists for the combination of {:?} and {:?}",
                    species, body_type
                );
                return load_mesh("not_found", Vec3::new(-5.0, -5.0, -2.5), generate_mesh);
            },
        };
        let central = graceful_load_segment(&spec.jaw.center.0);

        generate_mesh(central, Vec3::from(spec.jaw.offset))
    }

    pub fn mesh_chest_front(
        &self,
        species: DSpecies,
        body_type: DBodyType,
        generate_mesh: impl FnOnce(Segment, Vec3<f32>) -> BoneMeshes,
    ) -> BoneMeshes {
        let spec = match self.0.get(&(species, body_type)) {
            Some(spec) => spec,
            None => {
                error!(
                    "No chest front specification exists for the combination of {:?} and {:?}",
                    species, body_type
                );
                return load_mesh("not_found", Vec3::new(-5.0, -5.0, -2.5), generate_mesh);
            },
        };
        let center = graceful_load_segment(&spec.chest_front.center.0);

        generate_mesh(center, Vec3::from(spec.chest_front.offset))
    }

    pub fn mesh_chest_rear(
        &self,
        species: DSpecies,
        body_type: DBodyType,
        generate_mesh: impl FnOnce(Segment, Vec3<f32>) -> BoneMeshes,
    ) -> BoneMeshes {
        let spec = match self.0.get(&(species, body_type)) {
            Some(spec) => spec,
            None => {
                error!(
                    "No chest rear specification exists for the combination of {:?} and {:?}",
                    species, body_type
                );
                return load_mesh("not_found", Vec3::new(-5.0, -5.0, -2.5), generate_mesh);
            },
        };
        let center = graceful_load_segment(&spec.chest_rear.center.0);

        generate_mesh(center, Vec3::from(spec.chest_rear.offset))
    }

    pub fn mesh_tail_front(
        &self,
        species: DSpecies,
        body_type: DBodyType,
        generate_mesh: impl FnOnce(Segment, Vec3<f32>) -> BoneMeshes,
    ) -> BoneMeshes {
        let spec = match self.0.get(&(species, body_type)) {
            Some(spec) => spec,
            None => {
                error!(
                    "No tail front specification exists for the combination of {:?} and {:?}",
                    species, body_type
                );
                return load_mesh("not_found", Vec3::new(-5.0, -5.0, -2.5), generate_mesh);
            },
        };
        let center = graceful_load_segment(&spec.tail_front.center.0);

        generate_mesh(center, Vec3::from(spec.tail_front.offset))
    }

    pub fn mesh_tail_rear(
        &self,
        species: DSpecies,
        body_type: DBodyType,
        generate_mesh: impl FnOnce(Segment, Vec3<f32>) -> BoneMeshes,
    ) -> BoneMeshes {
        let spec = match self.0.get(&(species, body_type)) {
            Some(spec) => spec,
            None => {
                error!(
                    "No tail rear specification exists for the combination of {:?} and {:?}",
                    species, body_type
                );
                return load_mesh("not_found", Vec3::new(-5.0, -5.0, -2.5), generate_mesh);
            },
        };
        let center = graceful_load_segment(&spec.tail_rear.center.0);

        generate_mesh(center, Vec3::from(spec.tail_rear.offset))
    }
}
impl DragonLateralSpec {
    pub fn load_watched(indicator: &mut ReloadIndicator) -> Arc<Self> {
        assets::load_watched::<Self>("voxygen.voxel.dragon_lateral_manifest", indicator).unwrap()
    }

    pub fn mesh_wing_in_l(
        &self,
        species: DSpecies,
        body_type: DBodyType,
        generate_mesh: impl FnOnce(Segment, Vec3<f32>) -> BoneMeshes,
    ) -> BoneMeshes {
        let spec = match self.0.get(&(species, body_type)) {
            Some(spec) => spec,
            None => {
                error!(
                    "No wing specification exists for the combination of {:?} and {:?}",
                    species, body_type
                );
                return load_mesh("not_found", Vec3::new(-5.0, -5.0, -2.5), generate_mesh);
            },
        };
        let lateral = graceful_load_segment(&spec.wing_in_l.lateral.0);

        generate_mesh(lateral, Vec3::from(spec.wing_in_l.offset))
    }

    pub fn mesh_wing_in_r(
        &self,
        species: DSpecies,
        body_type: DBodyType,
        generate_mesh: impl FnOnce(Segment, Vec3<f32>) -> BoneMeshes,
    ) -> BoneMeshes {
        let spec = match self.0.get(&(species, body_type)) {
            Some(spec) => spec,
            None => {
                error!(
                    "No wing specification exists for the combination of {:?} and {:?}",
                    species, body_type
                );
                return load_mesh("not_found", Vec3::new(-5.0, -5.0, -2.5), generate_mesh);
            },
        };
        let lateral = graceful_load_segment(&spec.wing_in_r.lateral.0);

        generate_mesh(lateral, Vec3::from(spec.wing_in_r.offset))
    }

    pub fn mesh_wing_out_l(
        &self,
        species: DSpecies,
        body_type: DBodyType,
        generate_mesh: impl FnOnce(Segment, Vec3<f32>) -> BoneMeshes,
    ) -> BoneMeshes {
        let spec = match self.0.get(&(species, body_type)) {
            Some(spec) => spec,
            None => {
                error!(
                    "No wing specification exists for the combination of {:?} and {:?}",
                    species, body_type
                );
                return load_mesh("not_found", Vec3::new(-5.0, -5.0, -2.5), generate_mesh);
            },
        };
        let lateral = graceful_load_segment(&spec.wing_out_l.lateral.0);

        generate_mesh(lateral, Vec3::from(spec.wing_out_l.offset))
    }

    pub fn mesh_wing_out_r(
        &self,
        species: DSpecies,
        body_type: DBodyType,
        generate_mesh: impl FnOnce(Segment, Vec3<f32>) -> BoneMeshes,
    ) -> BoneMeshes {
        let spec = match self.0.get(&(species, body_type)) {
            Some(spec) => spec,
            None => {
                error!(
                    "No wing specification exists for the combination of {:?} and {:?}",
                    species, body_type
                );
                return load_mesh("not_found", Vec3::new(-5.0, -5.0, -2.5), generate_mesh);
            },
        };
        let lateral = graceful_load_segment(&spec.wing_out_r.lateral.0);

        generate_mesh(lateral, Vec3::from(spec.wing_out_r.offset))
    }

    pub fn mesh_foot_fl(
        &self,
        species: DSpecies,
        body_type: DBodyType,
        generate_mesh: impl FnOnce(Segment, Vec3<f32>) -> BoneMeshes,
    ) -> BoneMeshes {
        let spec = match self.0.get(&(species, body_type)) {
            Some(spec) => spec,
            None => {
                error!(
                    "No foot specification exists for the combination of {:?} and {:?}",
                    species, body_type
                );
                return load_mesh("not_found", Vec3::new(-5.0, -5.0, -2.5), generate_mesh);
            },
        };
        let lateral = graceful_load_segment(&spec.foot_fl.lateral.0);

        generate_mesh(lateral, Vec3::from(spec.foot_fl.offset))
    }

    pub fn mesh_foot_fr(
        &self,
        species: DSpecies,
        body_type: DBodyType,
        generate_mesh: impl FnOnce(Segment, Vec3<f32>) -> BoneMeshes,
    ) -> BoneMeshes {
        let spec = match self.0.get(&(species, body_type)) {
            Some(spec) => spec,
            None => {
                error!(
                    "No foot specification exists for the combination of {:?} and {:?}",
                    species, body_type
                );
                return load_mesh("not_found", Vec3::new(-5.0, -5.0, -2.5), generate_mesh);
            },
        };
        let lateral = graceful_load_segment(&spec.foot_fr.lateral.0);

        generate_mesh(lateral, Vec3::from(spec.foot_fr.offset))
    }

    pub fn mesh_foot_bl(
        &self,
        species: DSpecies,
        body_type: DBodyType,
        generate_mesh: impl FnOnce(Segment, Vec3<f32>) -> BoneMeshes,
    ) -> BoneMeshes {
        let spec = match self.0.get(&(species, body_type)) {
            Some(spec) => spec,
            None => {
                error!(
                    "No foot specification exists for the combination of {:?} and {:?}",
                    species, body_type
                );
                return load_mesh("not_found", Vec3::new(-5.0, -5.0, -2.5), generate_mesh);
            },
        };
        let lateral = graceful_load_segment(&spec.foot_bl.lateral.0);

        generate_mesh(lateral, Vec3::from(spec.foot_bl.offset))
    }

    pub fn mesh_foot_br(
        &self,
        species: DSpecies,
        body_type: DBodyType,
        generate_mesh: impl FnOnce(Segment, Vec3<f32>) -> BoneMeshes,
    ) -> BoneMeshes {
        let spec = match self.0.get(&(species, body_type)) {
            Some(spec) => spec,
            None => {
                error!(
                    "No foot specification exists for the combination of {:?} and {:?}",
                    species, body_type
                );
                return load_mesh("not_found", Vec3::new(-5.0, -5.0, -2.5), generate_mesh);
            },
        };
        let lateral = graceful_load_segment(&spec.foot_br.lateral.0);

        generate_mesh(lateral, Vec3::from(spec.foot_br.offset))
    }
}

////
pub fn mesh_bird_small_head(
    head: bird_small::Head,
    generate_mesh: impl FnOnce(Segment, Vec3<f32>) -> BoneMeshes,
) -> BoneMeshes {
    load_mesh(
        match head {
            bird_small::Head::Default => "npc.crow.head",
        },
        Vec3::new(-7.0, -6.0, -6.0),
        generate_mesh,
    )
}

pub fn mesh_bird_small_torso(
    torso: bird_small::Torso,
    generate_mesh: impl FnOnce(Segment, Vec3<f32>) -> BoneMeshes,
) -> BoneMeshes {
    load_mesh(
        match torso {
            bird_small::Torso::Default => "npc.crow.torso",
        },
        Vec3::new(-7.0, -6.0, -6.0),
        generate_mesh,
    )
}

pub fn mesh_bird_small_wing_l(
    wing_l: bird_small::WingL,
    generate_mesh: impl FnOnce(Segment, Vec3<f32>) -> BoneMeshes,
) -> BoneMeshes {
    load_mesh(
        match wing_l {
            bird_small::WingL::Default => "npc.crow.wing_l",
        },
        Vec3::new(-7.0, -6.0, -6.0),
        generate_mesh,
    )
}

pub fn mesh_bird_small_wing_r(
    wing_r: bird_small::WingR,
    generate_mesh: impl FnOnce(Segment, Vec3<f32>) -> BoneMeshes,
) -> BoneMeshes {
    load_mesh(
        match wing_r {
            bird_small::WingR::Default => "npc.crow.wing_r",
        },
        Vec3::new(-7.0, -6.0, -6.0),
        generate_mesh,
    )
}
////
pub fn mesh_fish_small_torso(
    torso: fish_small::Torso,
    generate_mesh: impl FnOnce(Segment, Vec3<f32>) -> BoneMeshes,
) -> BoneMeshes {
    load_mesh(
        match torso {
            fish_small::Torso::Default => "npc.cardinalfish.torso",
        },
        Vec3::new(-7.0, -6.0, -6.0),
        generate_mesh,
    )
}

pub fn mesh_fish_small_tail(
    tail: fish_small::Tail,
    generate_mesh: impl FnOnce(Segment, Vec3<f32>) -> BoneMeshes,
) -> BoneMeshes {
    load_mesh(
        match tail {
            fish_small::Tail::Default => "npc.cardinalfish.tail",
        },
        Vec3::new(-7.0, -6.0, -6.0),
        generate_mesh,
    )
}
////
#[derive(Serialize, Deserialize)]
pub struct BipedLargeCenterSpec(HashMap<(BLSpecies, BLBodyType), SidedBLCenterVoxSpec>);

#[derive(Serialize, Deserialize)]
struct SidedBLCenterVoxSpec {
    head: BipedLargeCenterSubSpec,
    torso_upper: BipedLargeCenterSubSpec,
    torso_lower: BipedLargeCenterSubSpec,
}
#[derive(Serialize, Deserialize)]
struct BipedLargeCenterSubSpec {
    offset: [f32; 3], // Should be relative to initial origin
    center: VoxSimple,
}

#[derive(Serialize, Deserialize)]
pub struct BipedLargeLateralSpec(HashMap<(BLSpecies, BLBodyType), SidedBLLateralVoxSpec>);

#[derive(Serialize, Deserialize)]
struct SidedBLLateralVoxSpec {
    shoulder_l: BipedLargeLateralSubSpec,
    shoulder_r: BipedLargeLateralSubSpec,
    hand_l: BipedLargeLateralSubSpec,
    hand_r: BipedLargeLateralSubSpec,
    leg_l: BipedLargeLateralSubSpec,
    leg_r: BipedLargeLateralSubSpec,
    foot_l: BipedLargeLateralSubSpec,
    foot_r: BipedLargeLateralSubSpec,
}
#[derive(Serialize, Deserialize)]
struct BipedLargeLateralSubSpec {
    offset: [f32; 3], // Should be relative to initial origin
    lateral: VoxSimple,
}

impl Asset for BipedLargeCenterSpec {
    const ENDINGS: &'static [&'static str] = &["ron"];

    fn parse(buf_reader: BufReader<File>) -> Result<Self, assets::Error> {
        ron::de::from_reader(buf_reader).map_err(assets::Error::parse_error)
    }
}

impl Asset for BipedLargeLateralSpec {
    const ENDINGS: &'static [&'static str] = &["ron"];

    fn parse(buf_reader: BufReader<File>) -> Result<Self, assets::Error> {
        ron::de::from_reader(buf_reader).map_err(assets::Error::parse_error)
    }
}

impl BipedLargeCenterSpec {
    pub fn load_watched(indicator: &mut ReloadIndicator) -> Arc<Self> {
        assets::load_watched::<Self>("voxygen.voxel.biped_large_center_manifest", indicator)
            .unwrap()
    }

    pub fn mesh_head(
        &self,
        species: BLSpecies,
        body_type: BLBodyType,
        generate_mesh: impl FnOnce(Segment, Vec3<f32>) -> BoneMeshes,
    ) -> BoneMeshes {
        let spec = match self.0.get(&(species, body_type)) {
            Some(spec) => spec,
            None => {
                error!(
                    "No head specification exists for the combination of {:?} and {:?}",
                    species, body_type
                );
                return load_mesh("not_found", Vec3::new(-5.0, -5.0, -2.5), generate_mesh);
            },
        };
        let center = graceful_load_segment(&spec.head.center.0);

        generate_mesh(center, Vec3::from(spec.head.offset))
    }

    pub fn mesh_torso_upper(
        &self,
        species: BLSpecies,
        body_type: BLBodyType,
        generate_mesh: impl FnOnce(Segment, Vec3<f32>) -> BoneMeshes,
    ) -> BoneMeshes {
        let spec = match self.0.get(&(species, body_type)) {
            Some(spec) => spec,
            None => {
                error!(
                    "No torso upper specification exists for the combination of {:?} and {:?}",
                    species, body_type
                );
                return load_mesh("not_found", Vec3::new(-5.0, -5.0, -2.5), generate_mesh);
            },
        };
        let center = graceful_load_segment(&spec.torso_upper.center.0);

        generate_mesh(center, Vec3::from(spec.torso_upper.offset))
    }

    pub fn mesh_torso_lower(
        &self,
        species: BLSpecies,
        body_type: BLBodyType,
        generate_mesh: impl FnOnce(Segment, Vec3<f32>) -> BoneMeshes,
    ) -> BoneMeshes {
        let spec = match self.0.get(&(species, body_type)) {
            Some(spec) => spec,
            None => {
                error!(
                    "No torso lower specification exists for the combination of {:?} and {:?}",
                    species, body_type
                );
                return load_mesh("not_found", Vec3::new(-5.0, -5.0, -2.5), generate_mesh);
            },
        };
        let center = graceful_load_segment(&spec.torso_lower.center.0);

        generate_mesh(center, Vec3::from(spec.torso_lower.offset))
    }
}
impl BipedLargeLateralSpec {
    pub fn load_watched(indicator: &mut ReloadIndicator) -> Arc<Self> {
        assets::load_watched::<Self>("voxygen.voxel.biped_large_lateral_manifest", indicator)
            .unwrap()
    }

    pub fn mesh_shoulder_l(
        &self,
        species: BLSpecies,
        body_type: BLBodyType,
        generate_mesh: impl FnOnce(Segment, Vec3<f32>) -> BoneMeshes,
    ) -> BoneMeshes {
        let spec = match self.0.get(&(species, body_type)) {
            Some(spec) => spec,
            None => {
                error!(
                    "No shoulder specification exists for the combination of {:?} and {:?}",
                    species, body_type
                );
                return load_mesh("not_found", Vec3::new(-5.0, -5.0, -2.5), generate_mesh);
            },
        };
        let lateral = graceful_load_segment(&spec.shoulder_l.lateral.0);

        generate_mesh(lateral, Vec3::from(spec.shoulder_l.offset))
    }

    pub fn mesh_shoulder_r(
        &self,
        species: BLSpecies,
        body_type: BLBodyType,
        generate_mesh: impl FnOnce(Segment, Vec3<f32>) -> BoneMeshes,
    ) -> BoneMeshes {
        let spec = match self.0.get(&(species, body_type)) {
            Some(spec) => spec,
            None => {
                error!(
                    "No shoulder specification exists for the combination of {:?} and {:?}",
                    species, body_type
                );
                return load_mesh("not_found", Vec3::new(-5.0, -5.0, -2.5), generate_mesh);
            },
        };
        let lateral = graceful_load_segment(&spec.shoulder_r.lateral.0);

        generate_mesh(lateral, Vec3::from(spec.shoulder_r.offset))
    }

    pub fn mesh_hand_l(
        &self,
        species: BLSpecies,
        body_type: BLBodyType,
        generate_mesh: impl FnOnce(Segment, Vec3<f32>) -> BoneMeshes,
    ) -> BoneMeshes {
        let spec = match self.0.get(&(species, body_type)) {
            Some(spec) => spec,
            None => {
                error!(
                    "No hand specification exists for the combination of {:?} and {:?}",
                    species, body_type
                );
                return load_mesh("not_found", Vec3::new(-5.0, -5.0, -2.5), generate_mesh);
            },
        };
        let lateral = graceful_load_segment(&spec.hand_l.lateral.0);

        generate_mesh(lateral, Vec3::from(spec.hand_l.offset))
    }

    pub fn mesh_hand_r(
        &self,
        species: BLSpecies,
        body_type: BLBodyType,
        generate_mesh: impl FnOnce(Segment, Vec3<f32>) -> BoneMeshes,
    ) -> BoneMeshes {
        let spec = match self.0.get(&(species, body_type)) {
            Some(spec) => spec,
            None => {
                error!(
                    "No hand specification exists for the combination of {:?} and {:?}",
                    species, body_type
                );
                return load_mesh("not_found", Vec3::new(-5.0, -5.0, -2.5), generate_mesh);
            },
        };
        let lateral = graceful_load_segment(&spec.hand_r.lateral.0);

        generate_mesh(lateral, Vec3::from(spec.hand_r.offset))
    }

    pub fn mesh_leg_l(
        &self,
        species: BLSpecies,
        body_type: BLBodyType,
        generate_mesh: impl FnOnce(Segment, Vec3<f32>) -> BoneMeshes,
    ) -> BoneMeshes {
        let spec = match self.0.get(&(species, body_type)) {
            Some(spec) => spec,
            None => {
                error!(
                    "No leg specification exists for the combination of {:?} and {:?}",
                    species, body_type
                );
                return load_mesh("not_found", Vec3::new(-5.0, -5.0, -2.5), generate_mesh);
            },
        };
        let lateral = graceful_load_segment(&spec.leg_l.lateral.0);

        generate_mesh(lateral, Vec3::from(spec.leg_l.offset))
    }

    pub fn mesh_leg_r(
        &self,
        species: BLSpecies,
        body_type: BLBodyType,
        generate_mesh: impl FnOnce(Segment, Vec3<f32>) -> BoneMeshes,
    ) -> BoneMeshes {
        let spec = match self.0.get(&(species, body_type)) {
            Some(spec) => spec,
            None => {
                error!(
                    "No leg specification exists for the combination of {:?} and {:?}",
                    species, body_type
                );
                return load_mesh("not_found", Vec3::new(-5.0, -5.0, -2.5), generate_mesh);
            },
        };
        let lateral = graceful_load_segment(&spec.leg_r.lateral.0);

        generate_mesh(lateral, Vec3::from(spec.leg_r.offset))
    }

    pub fn mesh_foot_l(
        &self,
        species: BLSpecies,
        body_type: BLBodyType,
        generate_mesh: impl FnOnce(Segment, Vec3<f32>) -> BoneMeshes,
    ) -> BoneMeshes {
        let spec = match self.0.get(&(species, body_type)) {
            Some(spec) => spec,
            None => {
                error!(
                    "No foot specification exists for the combination of {:?} and {:?}",
                    species, body_type
                );
                return load_mesh("not_found", Vec3::new(-5.0, -5.0, -2.5), generate_mesh);
            },
        };
        let lateral = graceful_load_segment(&spec.foot_l.lateral.0);

        generate_mesh(lateral, Vec3::from(spec.foot_l.offset))
    }

    pub fn mesh_foot_r(
        &self,
        species: BLSpecies,
        body_type: BLBodyType,
        generate_mesh: impl FnOnce(Segment, Vec3<f32>) -> BoneMeshes,
    ) -> BoneMeshes {
        let spec = match self.0.get(&(species, body_type)) {
            Some(spec) => spec,
            None => {
                error!(
                    "No foot specification exists for the combination of {:?} and {:?}",
                    species, body_type
                );
                return load_mesh("not_found", Vec3::new(-5.0, -5.0, -2.5), generate_mesh);
            },
        };
        let lateral = graceful_load_segment(&spec.foot_r.lateral.0);

        generate_mesh(lateral, Vec3::from(spec.foot_r.offset))
    }
}
////
#[derive(Serialize, Deserialize)]
pub struct GolemCenterSpec(HashMap<(GSpecies, GBodyType), SidedGCenterVoxSpec>);

#[derive(Serialize, Deserialize)]
struct SidedGCenterVoxSpec {
    head: GolemCenterSubSpec,
    torso_upper: GolemCenterSubSpec,
}
#[derive(Serialize, Deserialize)]
struct GolemCenterSubSpec {
    offset: [f32; 3], // Should be relative to initial origin
    center: VoxSimple,
}

#[derive(Serialize, Deserialize)]
pub struct GolemLateralSpec(HashMap<(GSpecies, GBodyType), SidedGLateralVoxSpec>);

#[derive(Serialize, Deserialize)]
struct SidedGLateralVoxSpec {
    shoulder_l: GolemLateralSubSpec,
    shoulder_r: GolemLateralSubSpec,
    hand_l: GolemLateralSubSpec,
    hand_r: GolemLateralSubSpec,
    leg_l: GolemLateralSubSpec,
    leg_r: GolemLateralSubSpec,
    foot_l: GolemLateralSubSpec,
    foot_r: GolemLateralSubSpec,
}
#[derive(Serialize, Deserialize)]
struct GolemLateralSubSpec {
    offset: [f32; 3], // Should be relative to initial origin
    lateral: VoxSimple,
}

impl Asset for GolemCenterSpec {
    const ENDINGS: &'static [&'static str] = &["ron"];

    fn parse(buf_reader: BufReader<File>) -> Result<Self, assets::Error> {
        ron::de::from_reader(buf_reader).map_err(assets::Error::parse_error)
    }
}

impl Asset for GolemLateralSpec {
    const ENDINGS: &'static [&'static str] = &["ron"];

    fn parse(buf_reader: BufReader<File>) -> Result<Self, assets::Error> {
        ron::de::from_reader(buf_reader).map_err(assets::Error::parse_error)
    }
}

impl GolemCenterSpec {
    pub fn load_watched(indicator: &mut ReloadIndicator) -> Arc<Self> {
        assets::load_watched::<Self>("voxygen.voxel.golem_center_manifest", indicator).unwrap()
    }

    pub fn mesh_head(
        &self,
        species: GSpecies,
        body_type: GBodyType,
        generate_mesh: impl FnOnce(Segment, Vec3<f32>) -> BoneMeshes,
    ) -> BoneMeshes {
        let spec = match self.0.get(&(species, body_type)) {
            Some(spec) => spec,
            None => {
                error!(
                    "No head specification exists for the combination of {:?} and {:?}",
                    species, body_type
                );
                return load_mesh("not_found", Vec3::new(-5.0, -5.0, -2.5), generate_mesh);
            },
        };
        let center = graceful_load_segment(&spec.head.center.0);

        generate_mesh(center, Vec3::from(spec.head.offset))
    }

    pub fn mesh_torso_upper(
        &self,
        species: GSpecies,
        body_type: GBodyType,
        generate_mesh: impl FnOnce(Segment, Vec3<f32>) -> BoneMeshes,
    ) -> BoneMeshes {
        let spec = match self.0.get(&(species, body_type)) {
            Some(spec) => spec,
            None => {
                error!(
                    "No torso upper specification exists for the combination of {:?} and {:?}",
                    species, body_type
                );
                return load_mesh("not_found", Vec3::new(-5.0, -5.0, -2.5), generate_mesh);
            },
        };
        let center = graceful_load_segment(&spec.torso_upper.center.0);

        generate_mesh(center, Vec3::from(spec.torso_upper.offset))
    }
}
impl GolemLateralSpec {
    pub fn load_watched(indicator: &mut ReloadIndicator) -> Arc<Self> {
        assets::load_watched::<Self>("voxygen.voxel.golem_lateral_manifest", indicator).unwrap()
    }

    pub fn mesh_shoulder_l(
        &self,
        species: GSpecies,
        body_type: GBodyType,
        generate_mesh: impl FnOnce(Segment, Vec3<f32>) -> BoneMeshes,
    ) -> BoneMeshes {
        let spec = match self.0.get(&(species, body_type)) {
            Some(spec) => spec,
            None => {
                error!(
                    "No shoulder specification exists for the combination of {:?} and {:?}",
                    species, body_type
                );
                return load_mesh("not_found", Vec3::new(-5.0, -5.0, -2.5), generate_mesh);
            },
        };
        let lateral = graceful_load_segment(&spec.shoulder_l.lateral.0);

        generate_mesh(lateral, Vec3::from(spec.shoulder_l.offset))
    }

    pub fn mesh_shoulder_r(
        &self,
        species: GSpecies,
        body_type: GBodyType,
        generate_mesh: impl FnOnce(Segment, Vec3<f32>) -> BoneMeshes,
    ) -> BoneMeshes {
        let spec = match self.0.get(&(species, body_type)) {
            Some(spec) => spec,
            None => {
                error!(
                    "No shoulder specification exists for the combination of {:?} and {:?}",
                    species, body_type
                );
                return load_mesh("not_found", Vec3::new(-5.0, -5.0, -2.5), generate_mesh);
            },
        };
        let lateral = graceful_load_segment(&spec.shoulder_r.lateral.0);

        generate_mesh(lateral, Vec3::from(spec.shoulder_r.offset))
    }

    pub fn mesh_hand_l(
        &self,
        species: GSpecies,
        body_type: GBodyType,
        generate_mesh: impl FnOnce(Segment, Vec3<f32>) -> BoneMeshes,
    ) -> BoneMeshes {
        let spec = match self.0.get(&(species, body_type)) {
            Some(spec) => spec,
            None => {
                error!(
                    "No hand specification exists for the combination of {:?} and {:?}",
                    species, body_type
                );
                return load_mesh("not_found", Vec3::new(-5.0, -5.0, -2.5), generate_mesh);
            },
        };
        let lateral = graceful_load_segment(&spec.hand_l.lateral.0);

        generate_mesh(lateral, Vec3::from(spec.hand_l.offset))
    }

    pub fn mesh_hand_r(
        &self,
        species: GSpecies,
        body_type: GBodyType,
        generate_mesh: impl FnOnce(Segment, Vec3<f32>) -> BoneMeshes,
    ) -> BoneMeshes {
        let spec = match self.0.get(&(species, body_type)) {
            Some(spec) => spec,
            None => {
                error!(
                    "No hand specification exists for the combination of {:?} and {:?}",
                    species, body_type
                );
                return load_mesh("not_found", Vec3::new(-5.0, -5.0, -2.5), generate_mesh);
            },
        };
        let lateral = graceful_load_segment(&spec.hand_r.lateral.0);

        generate_mesh(lateral, Vec3::from(spec.hand_r.offset))
    }

    pub fn mesh_leg_l(
        &self,
        species: GSpecies,
        body_type: GBodyType,
        generate_mesh: impl FnOnce(Segment, Vec3<f32>) -> BoneMeshes,
    ) -> BoneMeshes {
        let spec = match self.0.get(&(species, body_type)) {
            Some(spec) => spec,
            None => {
                error!(
                    "No leg specification exists for the combination of {:?} and {:?}",
                    species, body_type
                );
                return load_mesh("not_found", Vec3::new(-5.0, -5.0, -2.5), generate_mesh);
            },
        };
        let lateral = graceful_load_segment(&spec.leg_l.lateral.0);

        generate_mesh(lateral, Vec3::from(spec.leg_l.offset))
    }

    pub fn mesh_leg_r(
        &self,
        species: GSpecies,
        body_type: GBodyType,
        generate_mesh: impl FnOnce(Segment, Vec3<f32>) -> BoneMeshes,
    ) -> BoneMeshes {
        let spec = match self.0.get(&(species, body_type)) {
            Some(spec) => spec,
            None => {
                error!(
                    "No leg specification exists for the combination of {:?} and {:?}",
                    species, body_type
                );
                return load_mesh("not_found", Vec3::new(-5.0, -5.0, -2.5), generate_mesh);
            },
        };
        let lateral = graceful_load_segment(&spec.leg_r.lateral.0);

        generate_mesh(lateral, Vec3::from(spec.leg_r.offset))
    }

    pub fn mesh_foot_l(
        &self,
        species: GSpecies,
        body_type: GBodyType,
        generate_mesh: impl FnOnce(Segment, Vec3<f32>) -> BoneMeshes,
    ) -> BoneMeshes {
        let spec = match self.0.get(&(species, body_type)) {
            Some(spec) => spec,
            None => {
                error!(
                    "No foot specification exists for the combination of {:?} and {:?}",
                    species, body_type
                );
                return load_mesh("not_found", Vec3::new(-5.0, -5.0, -2.5), generate_mesh);
            },
        };
        let lateral = graceful_load_segment(&spec.foot_l.lateral.0);

        generate_mesh(lateral, Vec3::from(spec.foot_l.offset))
    }

    pub fn mesh_foot_r(
        &self,
        species: GSpecies,
        body_type: GBodyType,
        generate_mesh: impl FnOnce(Segment, Vec3<f32>) -> BoneMeshes,
    ) -> BoneMeshes {
        let spec = match self.0.get(&(species, body_type)) {
            Some(spec) => spec,
            None => {
                error!(
                    "No foot specification exists for the combination of {:?} and {:?}",
                    species, body_type
                );
                return load_mesh("not_found", Vec3::new(-5.0, -5.0, -2.5), generate_mesh);
            },
        };
        let lateral = graceful_load_segment(&spec.foot_r.lateral.0);

        generate_mesh(lateral, Vec3::from(spec.foot_r.offset))
    }
}
pub fn mesh_object(
    obj: object::Body,
    generate_mesh: impl FnOnce(Segment, Vec3<f32>) -> BoneMeshes,
) -> BoneMeshes {
    use object::Body;

    let (name, offset) = match obj {
        Body::Arrow => (
            "weapon.projectile.simple-arrow",
            Vec3::new(-0.5, -6.0, -1.5),
        ),
        Body::Bomb => ("object.bomb", Vec3::new(-5.5, -5.5, 0.0)),
        Body::Scarecrow => ("object.scarecrow", Vec3::new(-9.5, -4.0, 0.0)),
        Body::Cauldron => ("object.cauldron", Vec3::new(-10.0, -10.0, 0.0)),
        Body::ChestVines => ("object.chest_vines", Vec3::new(-7.5, -6.0, 0.0)),
        Body::Chest => ("object.chest", Vec3::new(-7.5, -6.0, 0.0)),
        Body::ChestDark => ("object.chest_dark", Vec3::new(-7.5, -6.0, 0.0)),
        Body::ChestDemon => ("object.chest_demon", Vec3::new(-7.5, -6.0, 0.0)),
        Body::ChestGold => ("object.chest_gold", Vec3::new(-7.5, -6.0, 0.0)),
        Body::ChestLight => ("object.chest_light", Vec3::new(-7.5, -6.0, 0.0)),
        Body::ChestOpen => ("object.chest_open", Vec3::new(-7.5, -6.0, 0.0)),
        Body::ChestSkull => ("object.chest_skull", Vec3::new(-7.5, -6.0, 0.0)),
        Body::Pumpkin => ("object.pumpkin", Vec3::new(-5.5, -4.0, 0.0)),
        Body::Pumpkin2 => ("object.pumpkin_2", Vec3::new(-5.0, -4.0, 0.0)),
        Body::Pumpkin3 => ("object.pumpkin_3", Vec3::new(-5.0, -4.0, 0.0)),
        Body::Pumpkin4 => ("object.pumpkin_4", Vec3::new(-5.0, -4.0, 0.0)),
        Body::Pumpkin5 => ("object.pumpkin_5", Vec3::new(-4.0, -5.0, 0.0)),
        Body::Campfire => ("object.campfire", Vec3::new(-9.0, -10.0, 0.0)),
        Body::CampfireLit => ("object.campfire_lit", Vec3::new(-9.0, -10.0, 0.0)),
        Body::LanternGround => ("object.lantern_ground", Vec3::new(-3.5, -3.5, 0.0)),
        Body::LanternGroundOpen => ("object.lantern_ground_open", Vec3::new(-3.5, -3.5, 0.0)),
        Body::LanternStanding => ("object.lantern_standing", Vec3::new(-7.5, -3.5, 0.0)),
        Body::LanternStanding2 => ("object.lantern_standing_2", Vec3::new(-11.5, -3.5, 0.0)),
        Body::PotionRed => ("object.potion_red", Vec3::new(-2.0, -2.0, 0.0)),
        Body::PotionBlue => ("object.potion_blue", Vec3::new(-2.0, -2.0, 0.0)),
        Body::PotionGreen => ("object.potion_green", Vec3::new(-2.0, -2.0, 0.0)),
        Body::Crate => ("object.crate", Vec3::new(-7.0, -7.0, 0.0)),
        Body::Tent => ("object.tent", Vec3::new(-18.5, -19.5, 0.0)),
        Body::WindowSpooky => ("object.window_spooky", Vec3::new(-15.0, -1.5, -1.0)),
        Body::DoorSpooky => ("object.door_spooky", Vec3::new(-15.0, -4.5, 0.0)),
        Body::Table => ("object.table", Vec3::new(-12.0, -8.0, 0.0)),
        Body::Table2 => ("object.table_2", Vec3::new(-8.0, -8.0, 0.0)),
        Body::Table3 => ("object.table_3", Vec3::new(-10.0, -10.0, 0.0)),
        Body::Drawer => ("object.drawer", Vec3::new(-11.0, -7.5, 0.0)),
        Body::BedBlue => ("object.bed_human_blue", Vec3::new(-11.0, -15.0, 0.0)),
        Body::Anvil => ("object.anvil", Vec3::new(-3.0, -7.0, 0.0)),
        Body::Gravestone => ("object.gravestone", Vec3::new(-5.0, -2.0, 0.0)),
        Body::Gravestone2 => ("object.gravestone_2", Vec3::new(-8.5, -3.0, 0.0)),
        Body::Chair => ("object.chair", Vec3::new(-5.0, -4.5, 0.0)),
        Body::Chair2 => ("object.chair_2", Vec3::new(-5.0, -4.5, 0.0)),
        Body::Chair3 => ("object.chair_3", Vec3::new(-5.0, -4.5, 0.0)),
        Body::Bench => ("object.bench", Vec3::new(-8.8, -5.0, 0.0)),
        Body::Carpet => ("object.carpet", Vec3::new(-14.0, -14.0, -0.5)),
        Body::Bedroll => ("object.bedroll", Vec3::new(-11.0, -19.5, -0.5)),
        Body::CarpetHumanRound => ("object.carpet_human_round", Vec3::new(-14.0, -14.0, -0.5)),
        Body::CarpetHumanSquare => ("object.carpet_human_square", Vec3::new(-13.5, -14.0, -0.5)),
        Body::CarpetHumanSquare2 => (
            "object.carpet_human_square_2",
            Vec3::new(-13.5, -14.0, -0.5),
        ),
        Body::CarpetHumanSquircle => (
            "object.carpet_human_squircle",
            Vec3::new(-21.0, -21.0, -0.5),
        ),
        Body::Pouch => ("object.pouch", Vec3::new(-5.5, -4.5, 0.0)),
        Body::CraftingBench => ("object.crafting_bench", Vec3::new(-9.5, -7.0, 0.0)),
        Body::ArrowSnake => ("weapon.projectile.snake-arrow", Vec3::new(-1.5, -6.5, 0.0)),
        Body::BoltFire => ("weapon.projectile.fire-bolt-0", Vec3::new(-3.0, -5.5, -3.0)),
        Body::BoltFireBig => ("weapon.projectile.fire-bolt-1", Vec3::new(-6.0, -6.0, -6.0)),
    };
    load_mesh(name, offset, generate_mesh)
}<|MERGE_RESOLUTION|>--- conflicted
+++ resolved
@@ -153,25 +153,10 @@
 
     pub fn mesh_head(
         &self,
-<<<<<<< HEAD
-        race: Race,
-        body_type: BodyType,
-        hair_color: u8,
-        hair_style: u8,
-        beard: u8,
-        eye_color: u8,
-        skin: u8,
-        _eyebrows: u8,
-        accessory: u8,
-        generate_mesh: impl FnOnce(Segment, Vec3<f32>) -> BoneMeshes,
-    ) -> BoneMeshes {
-        let spec = match self.0.get(&(race, body_type)) {
-=======
         body: &Body,
-        generate_mesh: impl FnOnce(&Segment, Vec3<f32>) -> Mesh<FigurePipeline>,
-    ) -> Mesh<FigurePipeline> {
+        generate_mesh: impl FnOnce(Segment, Vec3<f32>) -> BoneMeshes,
+    ) -> BoneMeshes {
         let spec = match self.0.get(&(body.species, body.body_type)) {
->>>>>>> e05c9267
             Some(spec) => spec,
             None => {
                 error!(
@@ -801,14 +786,9 @@
     pub fn mesh_main_weapon(
         &self,
         item_kind: Option<&ItemKind>,
-<<<<<<< HEAD
-        generate_mesh: impl FnOnce(Segment, Vec3<f32>) -> BoneMeshes,
-    ) -> BoneMeshes {
-=======
         flipped: bool,
-        generate_mesh: impl FnOnce(&Segment, Vec3<f32>) -> Mesh<FigurePipeline>,
-    ) -> Mesh<FigurePipeline> {
->>>>>>> e05c9267
+        generate_mesh: impl FnOnce(Segment, Vec3<f32>) -> BoneMeshes,
+    ) -> BoneMeshes {
         let tool_kind = if let Some(ItemKind::Tool(Tool { kind, .. })) = item_kind {
             kind
         } else {
@@ -823,10 +803,6 @@
             },
         };
 
-<<<<<<< HEAD
-        let tool_kind_segment = graceful_load_segment(&spec.vox_spec.0);
-        generate_mesh(tool_kind_segment, Vec3::from(spec.vox_spec.1))
-=======
         let tool_kind_segment = if flipped {
             graceful_load_segment_flipped(&spec.vox_spec.0)
         } else {
@@ -845,8 +821,7 @@
             spec.vox_spec.1[2],
         );
 
-        generate_mesh(&tool_kind_segment, offset)
->>>>>>> e05c9267
+        generate_mesh(tool_kind_segment, offset)
     }
 }
 
@@ -1010,9 +985,7 @@
     )
 }
 
-pub fn mesh_hold(
-    generate_mesh: impl FnOnce(&Segment, Vec3<f32>) -> Mesh<FigurePipeline>,
-) -> Mesh<FigurePipeline> {
+pub fn mesh_hold(generate_mesh: impl FnOnce(Segment, Vec3<f32>) -> BoneMeshes) -> BoneMeshes {
     load_mesh(
         "weapon.projectile.simple-arrow",
         Vec3::new(-0.5, -6.0, -1.5),
@@ -1120,8 +1093,8 @@
         &self,
         species: QSSpecies,
         body_type: QSBodyType,
-        generate_mesh: impl FnOnce(&Segment, Vec3<f32>) -> Mesh<FigurePipeline>,
-    ) -> Mesh<FigurePipeline> {
+        generate_mesh: impl FnOnce(Segment, Vec3<f32>) -> BoneMeshes,
+    ) -> BoneMeshes {
         let spec = match self.0.get(&(species, body_type)) {
             Some(spec) => spec,
             None => {
@@ -1134,7 +1107,7 @@
         };
         let central = graceful_load_segment(&spec.tail.central.0);
 
-        generate_mesh(&central, Vec3::from(spec.tail.offset))
+        generate_mesh(central, Vec3::from(spec.tail.offset))
     }
 }
 
