--- conflicted
+++ resolved
@@ -520,14 +520,11 @@
             .read_storage::<Pos>()
             .get(scene_data.player_entity)
             .map_or(Vec3::zero(), |pos| pos.0);
-<<<<<<< HEAD
         let mut visible_aabb = Aabb {
             min: player_pos - 2.0,
             max: player_pos + 2.0,
         };
 
-=======
->>>>>>> cf2196a7
         for (
             i,
             (
