mod cache;
mod load;

pub use cache::FigureModelCache;
pub use load::load_mesh; // TODO: Don't make this public.

use crate::{
    anim::{
        self, biped_large::BipedLargeSkeleton, bird_medium::BirdMediumSkeleton,
        bird_small::BirdSmallSkeleton, character::CharacterSkeleton, dragon::DragonSkeleton,
        fish_medium::FishMediumSkeleton, fish_small::FishSmallSkeleton, object::ObjectSkeleton,
        quadruped_medium::QuadrupedMediumSkeleton, quadruped_small::QuadrupedSmallSkeleton,
        Animation, Skeleton,
    },
    render::{Consts, FigureBoneData, FigureLocals, Globals, Light, Renderer, Shadow},
    scene::camera::{Camera, CameraMode},
};
use client::Client;
use common::{
    comp::{
        ActionState::*, AttackKind::*, Body, CharacterState, ItemKind, Last, MoveState::*, Ori,
        Pos, Scale, Stats, ToolData, Vel,
    },
    terrain::TerrainChunk,
    vol::RectRasterableVol,
};
use hashbrown::HashMap;
use log::trace;
use specs::{Entity as EcsEntity, Join, WorldExt};
use treeculler::{BVol, BoundingSphere};
use vek::*;

const DAMAGE_FADE_COEFFICIENT: f64 = 5.0;

pub struct FigureMgr {
    model_cache: FigureModelCache,
    character_states: HashMap<EcsEntity, FigureState<CharacterSkeleton>>,
    quadruped_small_states: HashMap<EcsEntity, FigureState<QuadrupedSmallSkeleton>>,
    quadruped_medium_states: HashMap<EcsEntity, FigureState<QuadrupedMediumSkeleton>>,
    bird_medium_states: HashMap<EcsEntity, FigureState<BirdMediumSkeleton>>,
    fish_medium_states: HashMap<EcsEntity, FigureState<FishMediumSkeleton>>,
    dragon_states: HashMap<EcsEntity, FigureState<DragonSkeleton>>,
    bird_small_states: HashMap<EcsEntity, FigureState<BirdSmallSkeleton>>,
    fish_small_states: HashMap<EcsEntity, FigureState<FishSmallSkeleton>>,
    biped_large_states: HashMap<EcsEntity, FigureState<BipedLargeSkeleton>>,
    object_states: HashMap<EcsEntity, FigureState<ObjectSkeleton>>,
}

impl FigureMgr {
    pub fn new() -> Self {
        Self {
            model_cache: FigureModelCache::new(),
            character_states: HashMap::new(),
            quadruped_small_states: HashMap::new(),
            quadruped_medium_states: HashMap::new(),
            bird_medium_states: HashMap::new(),
            fish_medium_states: HashMap::new(),
            dragon_states: HashMap::new(),
            bird_small_states: HashMap::new(),
            fish_small_states: HashMap::new(),
            biped_large_states: HashMap::new(),
            object_states: HashMap::new(),
        }
    }

    pub fn clean(&mut self, tick: u64) {
        self.model_cache.clean(tick);
    }

    pub fn maintain(&mut self, renderer: &mut Renderer, client: &Client, camera: &Camera) {
        let time = client.state().get_time();
        let tick = client.get_tick();
        let ecs = client.state().ecs();
        let view_distance = client.view_distance().unwrap_or(1);
        let dt = client.state().get_delta_time();
        let frustum = camera.frustum(client);
        // Get player position.
        let player_pos = ecs
            .read_storage::<Pos>()
            .get(client.entity())
            .map_or(Vec3::zero(), |pos| pos.0);

        for (entity, pos, ori, scale, body, character, last_character, stats) in (
            &ecs.entities(),
            &ecs.read_storage::<Pos>(),
            &ecs.read_storage::<Ori>(),
            ecs.read_storage::<Scale>().maybe(),
            &ecs.read_storage::<Body>(),
            ecs.read_storage::<CharacterState>().maybe(),
            ecs.read_storage::<Last<CharacterState>>().maybe(),
            ecs.read_storage::<Stats>().maybe(),
        )
            .join()
        {
            // Don't process figures outside the vd
            let vd_frac = Vec2::from(pos.0 - player_pos)
                .map2(TerrainChunk::RECT_SIZE, |d: f32, sz| {
                    d.abs() as f32 / sz as f32
                })
                .magnitude()
                / view_distance as f32;
            // Keep from re-adding/removing entities on the border of the vd
            if vd_frac > 1.2 {
                match body {
                    Body::Humanoid(_) => {
                        self.character_states.remove(&entity);
                    }
                    Body::QuadrupedSmall(_) => {
                        self.quadruped_small_states.remove(&entity);
                    }
                    Body::QuadrupedMedium(_) => {
                        self.quadruped_medium_states.remove(&entity);
                    }
                    Body::BirdMedium(_) => {
                        self.bird_medium_states.remove(&entity);
                    }
                    Body::FishMedium(_) => {
                        self.fish_medium_states.remove(&entity);
                    }
                    Body::Dragon(_) => {
                        self.dragon_states.remove(&entity);
                    }
                    Body::BirdSmall(_) => {
                        self.bird_small_states.remove(&entity);
                    }
                    Body::FishSmall(_) => {
                        self.fish_small_states.remove(&entity);
                    }
                    Body::BipedLarge(_) => {
                        self.biped_large_states.remove(&entity);
                    }
                    Body::Object(_) => {
                        self.object_states.remove(&entity);
                    }
                }
                continue;
            } else if vd_frac > 1.0 {
                match body {
                    Body::Humanoid(_) => {
                        self.character_states
                            .get_mut(&entity)
                            .map(|state| state.visible = false);
                    }
                    Body::QuadrupedSmall(_) => {
                        self.quadruped_small_states
                            .get_mut(&entity)
                            .map(|state| state.visible = false);
                    }
                    Body::QuadrupedMedium(_) => {
                        self.quadruped_medium_states
                            .get_mut(&entity)
                            .map(|state| state.visible = false);
                    }
                    Body::BirdMedium(_) => {
                        self.bird_medium_states
                            .get_mut(&entity)
                            .map(|state| state.visible = false);
                    }
                    Body::FishMedium(_) => {
                        self.fish_medium_states
                            .get_mut(&entity)
                            .map(|state| state.visible = false);
                    }
                    Body::Dragon(_) => {
                        self.dragon_states
                            .get_mut(&entity)
                            .map(|state| state.visible = false);
                    }
                    Body::BirdSmall(_) => {
                        self.bird_small_states
                            .get_mut(&entity)
                            .map(|state| state.visible = false);
                    }
                    Body::FishSmall(_) => {
                        self.fish_small_states
                            .get_mut(&entity)
                            .map(|state| state.visible = false);
                    }
                    Body::BipedLarge(_) => {
                        self.biped_large_states
                            .get_mut(&entity)
                            .map(|state| state.visible = false);
                    }
                    Body::Object(_) => {
                        self.object_states
                            .get_mut(&entity)
                            .map(|state| state.visible = false);
                    }
                }
                continue;
            }

            // Don't process figures outside the frustum spectrum
            let (in_frustum, lpindex) =
                BoundingSphere::new(pos.0.into_array(), scale.unwrap_or(&Scale(1.0)).0 * 2.0)
                    .coherent_test_against_frustum(
                        &frustum,
                        match body {
                            Body::Humanoid(_) => self
                                .character_states
                                .get(&entity)
                                .map(|state| state.lpindex),
                            Body::QuadrupedSmall(_) => self
                                .quadruped_small_states
                                .get(&entity)
                                .map(|state| state.lpindex),
                            Body::QuadrupedMedium(_) => self
                                .quadruped_medium_states
                                .get(&entity)
                                .map(|state| state.lpindex),
                            Body::BirdMedium(_) => self
                                .bird_medium_states
                                .get(&entity)
                                .map(|state| state.lpindex),
                            Body::FishMedium(_) => self
                                .fish_medium_states
                                .get(&entity)
                                .map(|state| state.lpindex),
                            Body::Dragon(_) => {
                                self.dragon_states.get(&entity).map(|state| state.lpindex)
                            }
                            Body::BirdSmall(_) => self
                                .bird_small_states
                                .get(&entity)
                                .map(|state| state.lpindex),
                            Body::FishSmall(_) => self
                                .fish_small_states
                                .get(&entity)
                                .map(|state| state.lpindex),
                            Body::BipedLarge(_) => self
                                .biped_large_states
                                .get(&entity)
                                .map(|state| state.lpindex),
                            Body::Object(_) => {
                                self.object_states.get(&entity).map(|state| state.lpindex)
                            }
                        }
                        .unwrap_or(0),
                    );

            if !in_frustum {
                match body {
                    Body::Humanoid(_) => {
                        self.character_states.get_mut(&entity).map(|state| {
                            state.lpindex = lpindex;
                            state.visible = false
                        });
                    }
                    Body::QuadrupedSmall(_) => {
                        self.quadruped_small_states.get_mut(&entity).map(|state| {
                            state.lpindex = lpindex;
                            state.visible = false
                        });
                    }
                    Body::QuadrupedMedium(_) => {
                        self.quadruped_medium_states.get_mut(&entity).map(|state| {
                            state.lpindex = lpindex;
                            state.visible = false
                        });
                    }
                    Body::BirdMedium(_) => {
                        self.bird_medium_states.get_mut(&entity).map(|state| {
                            state.lpindex = lpindex;
                            state.visible = false
                        });
                    }
                    Body::FishMedium(_) => {
                        self.fish_medium_states.get_mut(&entity).map(|state| {
                            state.lpindex = lpindex;
                            state.visible = false
                        });
                    }
                    Body::Dragon(_) => {
                        self.dragon_states.get_mut(&entity).map(|state| {
                            state.lpindex = lpindex;
                            state.visible = false
                        });
                    }
                    Body::BirdSmall(_) => {
                        self.bird_small_states.get_mut(&entity).map(|state| {
                            state.lpindex = lpindex;
                            state.visible = false
                        });
                    }
                    Body::FishSmall(_) => {
                        self.fish_small_states.get_mut(&entity).map(|state| {
                            state.lpindex = lpindex;
                            state.visible = false
                        });
                    }
                    Body::BipedLarge(_) => {
                        self.biped_large_states.get_mut(&entity).map(|state| {
                            state.lpindex = lpindex;
                            state.visible = false
                        });
                    }
                    Body::Object(_) => {
                        self.object_states.get_mut(&entity).map(|state| {
                            state.lpindex = lpindex;
                            state.visible = false
                        });
                    }
                }
                continue;
            }

            // Change in health as color!
            let col = stats
                .map(|s| {
                    Rgba::broadcast(1.0)
                        + Rgba::new(2.0, 2.0, 2.0, 0.0).map(|c| {
                            (c / (1.0 + DAMAGE_FADE_COEFFICIENT * s.health.last_change.0)) as f32
                        })
                })
                .unwrap_or(Rgba::broadcast(1.0));

            let scale = scale.map(|s| s.0).unwrap_or(1.0);

            let skeleton_attr = &self
                .model_cache
                .get_or_create_model(
                    renderer,
                    *body,
                    stats.map(|s| &s.equipment),
                    tick,
                    CameraMode::default(),
                    None,
                )
                .1;

            let mut move_state_animation_rate = 1.0;
            let mut action_animation_rate = 1.0;

            let vel = ecs
                .read_storage::<Vel>()
                .get(entity)
                .cloned()
                .unwrap_or_default();

            let active_tool_kind = if let Some(ItemKind::Tool(ToolData { kind, .. })) = stats
                .and_then(|s| s.equipment.main.as_ref())
                .map(|i| &i.kind)
            {
                Some(*kind)
            } else {
                None
            };

            match body {
                Body::Humanoid(_) => {
                    let state = self
                        .character_states
                        .entry(entity)
                        .or_insert_with(|| FigureState::new(renderer, CharacterSkeleton::new()));
                    let (character, last_character) = match (character, last_character) {
                        (Some(c), Some(l)) => (c, l),
                        _ => continue,
                    };

                    if !character.move_state.equals(&last_character.0.move_state) {
                        state.move_state_time = 0.0;
                    }
                    if !character
                        .action_state
                        .equals(&last_character.0.action_state)
                    {
                        state.action_time = 0.0;
                    }

                    let target_base = match &character.move_state {
                        Stand(_) => anim::character::StandAnimation::update_skeleton(
                            &CharacterSkeleton::new(),
                            (active_tool_kind, time),
                            state.move_state_time,
                            &mut move_state_animation_rate,
                            skeleton_attr,
                        ),
                        Run(_) => anim::character::RunAnimation::update_skeleton(
                            &CharacterSkeleton::new(),
                            (active_tool_kind, vel.0, ori.0, state.last_ori, time),
                            state.move_state_time,
                            &mut move_state_animation_rate,
                            skeleton_attr,
                        ),
                        Jump(_) | Fall(_) => anim::character::JumpAnimation::update_skeleton(
                            &CharacterSkeleton::new(),
                            (active_tool_kind, time),
                            state.move_state_time,
                            &mut move_state_animation_rate,
                            skeleton_attr,
                        ),
                        Glide(_) => anim::character::GlidingAnimation::update_skeleton(
                            &CharacterSkeleton::new(),
                            (active_tool_kind, vel.0, ori.0, state.last_ori, time),
                            state.move_state_time,
                            &mut move_state_animation_rate,
                            skeleton_attr,
                        ),
                        Swim(_) => anim::character::SwimAnimation::update_skeleton(
                            &CharacterSkeleton::new(),
                            (active_tool_kind, vel.0.magnitude(), ori.0.magnitude(), time),
                            state.move_state_time,
                            &mut move_state_animation_rate,
                            skeleton_attr,
                        ),
                        Climb(_) => anim::character::ClimbAnimation::update_skeleton(
                            &CharacterSkeleton::new(),
                            (active_tool_kind, vel.0, ori.0, time),
                            state.move_state_time,
                            &mut move_state_animation_rate,
                            skeleton_attr,
                        ),
                        Sit(_) => anim::character::SitAnimation::update_skeleton(
                            &CharacterSkeleton::new(),
                            (active_tool_kind, time),
                            state.move_state_time,
                            &mut move_state_animation_rate,
                            skeleton_attr,
                        ),
                    };
                    let target_bones = match (&character.move_state, &character.action_state) {
                        (Stand(_), Wield { .. }) => {
                            anim::character::CidleAnimation::update_skeleton(
                                &target_base,
                                (active_tool_kind, time),
                                state.action_time,
                                &mut action_animation_rate,
                                skeleton_attr,
                            )
                        }
                        (Stand(_), Block { .. }) => {
                            anim::character::BlockIdleAnimation::update_skeleton(
                                &target_base,
                                (active_tool_kind, time),
                                state.action_time,
                                &mut action_animation_rate,
                                skeleton_attr,
                            )
                        }
                        (_, Attack(kind)) => match kind {
                            Charge(_) => anim::character::ChargeAnimation::update_skeleton(
                                &target_base,
                                (active_tool_kind, time),
                                state.action_time,
                                &mut action_animation_rate,
                                skeleton_attr,
                            ),
                            BasicAttack(_) => anim::character::AttackAnimation::update_skeleton(
                                &target_base,
                                (active_tool_kind, time),
                                state.action_time,
                                &mut action_animation_rate,
                                skeleton_attr,
                            ),
                        },
                        (_, Wield(_)) => anim::character::WieldAnimation::update_skeleton(
                            &target_base,
                            (active_tool_kind, vel.0.magnitude(), time),
                            state.action_time,
                            &mut action_animation_rate,
                            skeleton_attr,
                        ),
<<<<<<< HEAD
                        (_, Dodge(_)) => anim::character::RollAnimation::update_skeleton(
=======
                        (_, Roll { .. }) => anim::character::RollAnimation::update_skeleton(
                            &target_base,
                            (active_tool_kind, ori.0, state.last_ori, time),
                            state.action_time,
                            &mut action_animation_rate,
                            skeleton_attr,
                        ),
                        (_, Block { .. }) => anim::character::BlockAnimation::update_skeleton(
>>>>>>> 8d2c6967
                            &target_base,
                            (active_tool_kind, time),
                            state.action_time,
                            &mut action_animation_rate,
                            skeleton_attr,
                        ),
                        (_, Block(_)) => anim::character::BlockAnimation::update_skeleton(
                            &target_base,
                            (active_tool_kind, time),
                            state.action_time,
                            &mut action_animation_rate,
                            skeleton_attr,
                        ),
                        _ => target_base,
                    };

                    state.skeleton.interpolate(&target_bones, dt);
                    state.update(
                        renderer,
                        pos.0,
                        vel.0,
                        ori.0,
                        scale,
                        col,
                        dt,
                        move_state_animation_rate,
                        action_animation_rate,
                        lpindex,
                        true,
                    );
                }
                Body::QuadrupedSmall(_) => {
                    let state = self
                        .quadruped_small_states
                        .entry(entity)
                        .or_insert_with(|| {
                            FigureState::new(renderer, QuadrupedSmallSkeleton::new())
                        });

                    let (character, last_character) = match (character, last_character) {
                        (Some(c), Some(l)) => (c, l),
                        _ => continue,
                    };

                    if !character.move_state.equals(&last_character.0.move_state) {
                        state.move_state_time = 0.0;
                    }

                    let target_base = match character.move_state {
                        Stand(_) => anim::quadruped_small::IdleAnimation::update_skeleton(
                            &QuadrupedSmallSkeleton::new(),
                            time,
                            state.move_state_time,
                            &mut move_state_animation_rate,
                            skeleton_attr,
                        ),
                        Run(_) => anim::quadruped_small::RunAnimation::update_skeleton(
                            &QuadrupedSmallSkeleton::new(),
                            (vel.0.magnitude(), time),
                            state.move_state_time,
                            &mut move_state_animation_rate,
                            skeleton_attr,
                        ),
                        Jump(_) => anim::quadruped_small::JumpAnimation::update_skeleton(
                            &QuadrupedSmallSkeleton::new(),
                            (vel.0.magnitude(), time),
                            state.move_state_time,
                            &mut move_state_animation_rate,
                            skeleton_attr,
                        ),

                        // TODO!
                        _ => state.skeleton_mut().clone(),
                    };

                    state.skeleton.interpolate(&target_base, dt);
                    state.update(
                        renderer,
                        pos.0,
                        vel.0,
                        ori.0,
                        scale,
                        col,
                        dt,
                        move_state_animation_rate,
                        action_animation_rate,
                        lpindex,
                        true,
                    );
                }
                Body::QuadrupedMedium(_) => {
                    let state = self
                        .quadruped_medium_states
                        .entry(entity)
                        .or_insert_with(|| {
                            FigureState::new(renderer, QuadrupedMediumSkeleton::new())
                        });

                    let (character, last_character) = match (character, last_character) {
                        (Some(c), Some(l)) => (c, l),
                        _ => continue,
                    };

                    if !character.move_state.equals(&last_character.0.move_state) {
                        state.move_state_time = 0.0;
                    }

                    let target_base = match character.move_state {
                        Stand(_) => anim::quadruped_medium::IdleAnimation::update_skeleton(
                            &QuadrupedMediumSkeleton::new(),
                            time,
                            state.move_state_time,
                            &mut move_state_animation_rate,
                            skeleton_attr,
                        ),
                        Run(_) => anim::quadruped_medium::RunAnimation::update_skeleton(
                            &QuadrupedMediumSkeleton::new(),
                            (vel.0.magnitude(), time),
                            state.move_state_time,
                            &mut move_state_animation_rate,
                            skeleton_attr,
                        ),
                        Jump(_) => anim::quadruped_medium::JumpAnimation::update_skeleton(
                            &QuadrupedMediumSkeleton::new(),
                            (vel.0.magnitude(), time),
                            state.move_state_time,
                            &mut move_state_animation_rate,
                            skeleton_attr,
                        ),

                        // TODO!
                        _ => state.skeleton_mut().clone(),
                    };

                    state.skeleton.interpolate(&target_base, dt);
                    state.update(
                        renderer,
                        pos.0,
                        vel.0,
                        ori.0,
                        scale,
                        col,
                        dt,
                        move_state_animation_rate,
                        action_animation_rate,
                        lpindex,
                        true,
                    );
                }
                Body::BirdMedium(_) => {
                    let state = self
                        .bird_medium_states
                        .entry(entity)
                        .or_insert_with(|| FigureState::new(renderer, BirdMediumSkeleton::new()));

                    let (character, last_character) = match (character, last_character) {
                        (Some(c), Some(l)) => (c, l),
                        _ => continue,
                    };

                    if !character.move_state.equals(&last_character.0.move_state) {
                        state.move_state_time = 0.0;
                    }

                    let target_base = match character.move_state {
                        Stand(_) => anim::bird_medium::IdleAnimation::update_skeleton(
                            &BirdMediumSkeleton::new(),
                            time,
                            state.move_state_time,
                            &mut move_state_animation_rate,
                            skeleton_attr,
                        ),
                        Run(_) => anim::bird_medium::RunAnimation::update_skeleton(
                            &BirdMediumSkeleton::new(),
                            (vel.0.magnitude(), time),
                            state.move_state_time,
                            &mut move_state_animation_rate,
                            skeleton_attr,
                        ),
                        Jump(_) => anim::bird_medium::JumpAnimation::update_skeleton(
                            &BirdMediumSkeleton::new(),
                            (vel.0.magnitude(), time),
                            state.move_state_time,
                            &mut move_state_animation_rate,
                            skeleton_attr,
                        ),

                        // TODO!
                        _ => state.skeleton_mut().clone(),
                    };

                    state.skeleton.interpolate(&target_base, dt);
                    state.update(
                        renderer,
                        pos.0,
                        vel.0,
                        ori.0,
                        scale,
                        col,
                        dt,
                        move_state_animation_rate,
                        action_animation_rate,
                        lpindex,
                        true,
                    );
                }
                Body::FishMedium(_) => {
                    let state = self
                        .fish_medium_states
                        .entry(entity)
                        .or_insert_with(|| FigureState::new(renderer, FishMediumSkeleton::new()));

                    let (character, last_character) = match (character, last_character) {
                        (Some(c), Some(l)) => (c, l),
                        _ => continue,
                    };

                    if !character.move_state.equals(&last_character.0.move_state) {
                        state.move_state_time = 0.0;
                    }

                    let target_base = match character.move_state {
                        Stand(_) => anim::fish_medium::IdleAnimation::update_skeleton(
                            &FishMediumSkeleton::new(),
                            time,
                            state.move_state_time,
                            &mut move_state_animation_rate,
                            skeleton_attr,
                        ),
                        Run(_) => anim::fish_medium::RunAnimation::update_skeleton(
                            &FishMediumSkeleton::new(),
                            (vel.0.magnitude(), time),
                            state.move_state_time,
                            &mut move_state_animation_rate,
                            skeleton_attr,
                        ),
                        Jump(_) => anim::fish_medium::JumpAnimation::update_skeleton(
                            &FishMediumSkeleton::new(),
                            (vel.0.magnitude(), time),
                            state.move_state_time,
                            &mut move_state_animation_rate,
                            skeleton_attr,
                        ),

                        // TODO!
                        _ => state.skeleton_mut().clone(),
                    };

                    state.skeleton.interpolate(&target_base, dt);
                    state.update(
                        renderer,
                        pos.0,
                        vel.0,
                        ori.0,
                        scale,
                        col,
                        dt,
                        move_state_animation_rate,
                        action_animation_rate,
                        lpindex,
                        true,
                    );
                }
                Body::Dragon(_) => {
                    let state = self
                        .dragon_states
                        .entry(entity)
                        .or_insert_with(|| FigureState::new(renderer, DragonSkeleton::new()));

                    let (character, last_character) = match (character, last_character) {
                        (Some(c), Some(l)) => (c, l),
                        _ => continue,
                    };

                    if !character.move_state.equals(&last_character.0.move_state) {
                        state.move_state_time = 0.0;
                    }

                    let target_base = match character.move_state {
                        Stand(_) => anim::dragon::IdleAnimation::update_skeleton(
                            &DragonSkeleton::new(),
                            time,
                            state.move_state_time,
                            &mut move_state_animation_rate,
                            skeleton_attr,
                        ),
                        Run(_) => anim::dragon::RunAnimation::update_skeleton(
                            &DragonSkeleton::new(),
                            (vel.0.magnitude(), time),
                            state.move_state_time,
                            &mut move_state_animation_rate,
                            skeleton_attr,
                        ),
                        Jump(_) => anim::dragon::JumpAnimation::update_skeleton(
                            &DragonSkeleton::new(),
                            (vel.0.magnitude(), time),
                            state.move_state_time,
                            &mut move_state_animation_rate,
                            skeleton_attr,
                        ),

                        // TODO!
                        _ => state.skeleton_mut().clone(),
                    };

                    state.skeleton.interpolate(&target_base, dt);
                    state.update(
                        renderer,
                        pos.0,
                        vel.0,
                        ori.0,
                        scale,
                        col,
                        dt,
                        move_state_animation_rate,
                        action_animation_rate,
                        lpindex,
                        true,
                    );
                }
                Body::BirdSmall(_) => {
                    let state = self
                        .bird_small_states
                        .entry(entity)
                        .or_insert_with(|| FigureState::new(renderer, BirdSmallSkeleton::new()));

                    let (character, last_character) = match (character, last_character) {
                        (Some(c), Some(l)) => (c, l),
                        _ => continue,
                    };

                    if !character.move_state.equals(&last_character.0.move_state) {
                        state.move_state_time = 0.0;
                    }

                    let target_base = match character.move_state {
                        Stand(_) => anim::bird_small::IdleAnimation::update_skeleton(
                            &BirdSmallSkeleton::new(),
                            time,
                            state.move_state_time,
                            &mut move_state_animation_rate,
                            skeleton_attr,
                        ),
                        Run(_) => anim::bird_small::RunAnimation::update_skeleton(
                            &BirdSmallSkeleton::new(),
                            (vel.0.magnitude(), time),
                            state.move_state_time,
                            &mut move_state_animation_rate,
                            skeleton_attr,
                        ),
                        Jump(_) => anim::bird_small::JumpAnimation::update_skeleton(
                            &BirdSmallSkeleton::new(),
                            (vel.0.magnitude(), time),
                            state.move_state_time,
                            &mut move_state_animation_rate,
                            skeleton_attr,
                        ),

                        // TODO!
                        _ => state.skeleton_mut().clone(),
                    };

                    state.skeleton.interpolate(&target_base, dt);
                    state.update(
                        renderer,
                        pos.0,
                        vel.0,
                        ori.0,
                        scale,
                        col,
                        dt,
                        move_state_animation_rate,
                        action_animation_rate,
                        lpindex,
                        true,
                    );
                }
                Body::FishSmall(_) => {
                    let state = self
                        .fish_small_states
                        .entry(entity)
                        .or_insert_with(|| FigureState::new(renderer, FishSmallSkeleton::new()));

                    let (character, last_character) = match (character, last_character) {
                        (Some(c), Some(l)) => (c, l),
                        _ => continue,
                    };

                    if !character.move_state.equals(&last_character.0.move_state) {
                        state.move_state_time = 0.0;
                    }

                    let target_base = match character.move_state {
                        Stand(_) => anim::fish_small::IdleAnimation::update_skeleton(
                            &FishSmallSkeleton::new(),
                            time,
                            state.move_state_time,
                            &mut move_state_animation_rate,
                            skeleton_attr,
                        ),
                        Run(_) => anim::fish_small::RunAnimation::update_skeleton(
                            &FishSmallSkeleton::new(),
                            (vel.0.magnitude(), time),
                            state.move_state_time,
                            &mut move_state_animation_rate,
                            skeleton_attr,
                        ),
                        Jump(_) => anim::fish_small::JumpAnimation::update_skeleton(
                            &FishSmallSkeleton::new(),
                            (vel.0.magnitude(), time),
                            state.move_state_time,
                            &mut move_state_animation_rate,
                            skeleton_attr,
                        ),

                        // TODO!
                        _ => state.skeleton_mut().clone(),
                    };

                    state.skeleton.interpolate(&target_base, dt);
                    state.update(
                        renderer,
                        pos.0,
                        vel.0,
                        ori.0,
                        scale,
                        col,
                        dt,
                        move_state_animation_rate,
                        action_animation_rate,
                        lpindex,
                        true,
                    );
                }
                Body::BipedLarge(_) => {
                    let state = self
                        .biped_large_states
                        .entry(entity)
                        .or_insert_with(|| FigureState::new(renderer, BipedLargeSkeleton::new()));

                    let (character, last_character) = match (character, last_character) {
                        (Some(c), Some(l)) => (c, l),
                        _ => continue,
                    };

                    if !character.move_state.equals(&last_character.0.move_state) {
                        state.move_state_time = 0.0;
                    }

                    let target_base = match character.move_state {
                        Stand(_) => anim::biped_large::IdleAnimation::update_skeleton(
                            &BipedLargeSkeleton::new(),
                            time,
                            state.move_state_time,
                            &mut move_state_animation_rate,
                            skeleton_attr,
                        ),
                        Run(_) => anim::biped_large::RunAnimation::update_skeleton(
                            &BipedLargeSkeleton::new(),
                            (vel.0.magnitude(), time),
                            state.move_state_time,
                            &mut move_state_animation_rate,
                            skeleton_attr,
                        ),
                        Jump(_) => anim::biped_large::JumpAnimation::update_skeleton(
                            &BipedLargeSkeleton::new(),
                            (vel.0.magnitude(), time),
                            state.move_state_time,
                            &mut move_state_animation_rate,
                            skeleton_attr,
                        ),

                        // TODO!
                        _ => state.skeleton_mut().clone(),
                    };

                    state.skeleton.interpolate(&target_base, dt);
                    state.update(
                        renderer,
                        pos.0,
                        vel.0,
                        ori.0,
                        scale,
                        col,
                        dt,
                        move_state_animation_rate,
                        action_animation_rate,
                        lpindex,
                        true,
                    );
                }
                Body::Object(_) => {
                    let state = self
                        .object_states
                        .entry(entity)
                        .or_insert_with(|| FigureState::new(renderer, ObjectSkeleton::new()));

                    state.skeleton = state.skeleton_mut().clone();
                    state.update(
                        renderer,
                        pos.0,
                        vel.0,
                        ori.0,
                        scale,
                        col,
                        dt,
                        move_state_animation_rate,
                        action_animation_rate,
                        lpindex,
                        true,
                    );
                }
            }
        }

        // Clear states that have dead entities.
        self.character_states
            .retain(|entity, _| ecs.entities().is_alive(*entity));
        self.quadruped_small_states
            .retain(|entity, _| ecs.entities().is_alive(*entity));
        self.quadruped_medium_states
            .retain(|entity, _| ecs.entities().is_alive(*entity));
        self.bird_medium_states
            .retain(|entity, _| ecs.entities().is_alive(*entity));
        self.fish_medium_states
            .retain(|entity, _| ecs.entities().is_alive(*entity));
        self.dragon_states
            .retain(|entity, _| ecs.entities().is_alive(*entity));
        self.bird_small_states
            .retain(|entity, _| ecs.entities().is_alive(*entity));
        self.fish_small_states
            .retain(|entity, _| ecs.entities().is_alive(*entity));
        self.biped_large_states
            .retain(|entity, _| ecs.entities().is_alive(*entity));
        self.object_states
            .retain(|entity, _| ecs.entities().is_alive(*entity));
    }

    pub fn render(
        &mut self,
        renderer: &mut Renderer,
        client: &mut Client,
        globals: &Consts<Globals>,
        lights: &Consts<Light>,
        shadows: &Consts<Shadow>,
        camera: &Camera,
    ) {
        let tick = client.get_tick();
        let ecs = client.state().ecs();

        let character_state_storage = client
            .state()
            .read_storage::<common::comp::CharacterState>();
        let character_state = character_state_storage.get(client.entity());

        for (entity, _, _, body, stats, _) in (
            &ecs.entities(),
            &ecs.read_storage::<Pos>(),
            &ecs.read_storage::<Ori>(),
            &ecs.read_storage::<Body>(),
            ecs.read_storage::<Stats>().maybe(),
            ecs.read_storage::<Scale>().maybe(),
        )
            .join()
            // Don't render dead entities
            .filter(|(_, _, _, _, stats, _)| stats.map_or(true, |s| !s.is_dead))
        {
            if let Some((locals, bone_consts, visible)) = match body {
                Body::Humanoid(_) => self
                    .character_states
                    .get(&entity)
                    .map(|state| (state.locals(), state.bone_consts(), state.visible)),
                Body::QuadrupedSmall(_) => self
                    .quadruped_small_states
                    .get(&entity)
                    .map(|state| (state.locals(), state.bone_consts(), state.visible)),
                Body::QuadrupedMedium(_) => self
                    .quadruped_medium_states
                    .get(&entity)
                    .map(|state| (state.locals(), state.bone_consts(), state.visible)),
                Body::BirdMedium(_) => self
                    .bird_medium_states
                    .get(&entity)
                    .map(|state| (state.locals(), state.bone_consts(), state.visible)),
                Body::FishMedium(_) => self
                    .fish_medium_states
                    .get(&entity)
                    .map(|state| (state.locals(), state.bone_consts(), state.visible)),
                Body::Dragon(_) => self
                    .dragon_states
                    .get(&entity)
                    .map(|state| (state.locals(), state.bone_consts(), state.visible)),
                Body::BirdSmall(_) => self
                    .bird_small_states
                    .get(&entity)
                    .map(|state| (state.locals(), state.bone_consts(), state.visible)),
                Body::FishSmall(_) => self
                    .fish_small_states
                    .get(&entity)
                    .map(|state| (state.locals(), state.bone_consts(), state.visible)),
                Body::BipedLarge(_) => self
                    .biped_large_states
                    .get(&entity)
                    .map(|state| (state.locals(), state.bone_consts(), state.visible)),
                Body::Object(_) => self
                    .object_states
                    .get(&entity)
                    .map(|state| (state.locals(), state.bone_consts(), state.visible)),
            } {
                if !visible {
                    continue;
                }

                let is_player = entity == client.entity();

                let player_camera_mode = if is_player {
                    camera.get_mode()
                } else {
                    CameraMode::default()
                };

                let model = &self
                    .model_cache
                    .get_or_create_model(
                        renderer,
                        *body,
                        stats.map(|s| &s.equipment),
                        tick,
                        player_camera_mode,
                        if is_player { character_state } else { None },
                    )
                    .0;

                renderer.render_figure(model, globals, locals, bone_consts, lights, shadows);
            } else {
                trace!("Body has no saved figure");
            }
        }
    }

    pub fn figure_count(&self) -> usize {
        self.character_states.len()
            + self.quadruped_small_states.len()
            + self.character_states.len()
            + self.quadruped_medium_states.len()
            + self.bird_medium_states.len()
            + self.fish_medium_states.len()
            + self.dragon_states.len()
            + self.bird_small_states.len()
            + self.fish_small_states.len()
            + self.biped_large_states.len()
            + self.object_states.len()
    }

    pub fn figure_count_visible(&self) -> usize {
        self.character_states
            .iter()
            .filter(|(_, c)| c.visible)
            .count()
            + self
                .quadruped_small_states
                .iter()
                .filter(|(_, c)| c.visible)
                .count()
            + self
                .quadruped_medium_states
                .iter()
                .filter(|(_, c)| c.visible)
                .count()
            + self
                .bird_medium_states
                .iter()
                .filter(|(_, c)| c.visible)
                .count()
            + self
                .fish_medium_states
                .iter()
                .filter(|(_, c)| c.visible)
                .count()
            + self.dragon_states.iter().filter(|(_, c)| c.visible).count()
            + self
                .bird_small_states
                .iter()
                .filter(|(_, c)| c.visible)
                .count()
            + self
                .fish_small_states
                .iter()
                .filter(|(_, c)| c.visible)
                .count()
            + self
                .biped_large_states
                .iter()
                .filter(|(_, c)| c.visible)
                .count()
            + self.object_states.iter().filter(|(_, c)| c.visible).count()
    }
}

pub struct FigureState<S: Skeleton> {
    bone_consts: Consts<FigureBoneData>,
    locals: Consts<FigureLocals>,
    move_state_time: f64,
    action_time: f64,
    skeleton: S,
    pos: Vec3<f32>,
    ori: Vec3<f32>,
    last_ori: Vec3<f32>,
    lpindex: u8,
    visible: bool,
}

impl<S: Skeleton> FigureState<S> {
    pub fn new(renderer: &mut Renderer, skeleton: S) -> Self {
        Self {
            bone_consts: renderer
                .create_consts(&skeleton.compute_matrices())
                .unwrap(),
            locals: renderer.create_consts(&[FigureLocals::default()]).unwrap(),
            move_state_time: 0.0,
            action_time: 0.0,
            skeleton,
            pos: Vec3::zero(),
            ori: Vec3::zero(),
            last_ori: Vec3::zero(),
            lpindex: 0,
            visible: false,
        }
    }

    pub fn update(
        &mut self,
        renderer: &mut Renderer,
        pos: Vec3<f32>,
        vel: Vec3<f32>,
        ori: Vec3<f32>,
        scale: f32,
        col: Rgba<f32>,
        dt: f32,
        move_state_rate: f32,
        action_rate: f32,
        lpindex: u8,
        visible: bool,
    ) {
        self.visible = visible;
        self.lpindex = lpindex;
        self.last_ori = Lerp::lerp(self.last_ori, ori, 15.0 * dt);

        // Update interpolation values
        // TODO: use values from Interpolated component instead of recalculating
        if self.pos.distance_squared(pos) < 64.0 * 64.0 {
            self.pos = Lerp::lerp(self.pos, pos + vel * 0.03, 10.0 * dt);
            self.ori = Slerp::slerp(self.ori, ori, 5.0 * dt);
        } else {
            self.pos = pos;
            self.ori = ori;
        }

        self.move_state_time += (dt * move_state_rate) as f64;
        self.action_time += (dt * action_rate) as f64;

        // TODO: what are the interpolated ori values used for if not here???
        let mat = Mat4::<f32>::identity()
            * Mat4::translation_3d(self.pos)
            * Mat4::rotation_z(-ori.x.atan2(ori.y))
            * Mat4::rotation_x(ori.z.atan2(Vec2::from(ori).magnitude()))
            * Mat4::scaling_3d(Vec3::from(0.8 * scale));

        let locals = FigureLocals::new(mat, col);
        renderer.update_consts(&mut self.locals, &[locals]).unwrap();

        renderer
            .update_consts(&mut self.bone_consts, &self.skeleton.compute_matrices())
            .unwrap();
    }

    pub fn locals(&self) -> &Consts<FigureLocals> {
        &self.locals
    }

    pub fn bone_consts(&self) -> &Consts<FigureBoneData> {
        &self.bone_consts
    }

    pub fn skeleton_mut(&mut self) -> &mut S {
        &mut self.skeleton
    }
}<|MERGE_RESOLUTION|>--- conflicted
+++ resolved
@@ -460,20 +460,9 @@
                             &mut action_animation_rate,
                             skeleton_attr,
                         ),
-<<<<<<< HEAD
                         (_, Dodge(_)) => anim::character::RollAnimation::update_skeleton(
-=======
-                        (_, Roll { .. }) => anim::character::RollAnimation::update_skeleton(
                             &target_base,
                             (active_tool_kind, ori.0, state.last_ori, time),
-                            state.action_time,
-                            &mut action_animation_rate,
-                            skeleton_attr,
-                        ),
-                        (_, Block { .. }) => anim::character::BlockAnimation::update_skeleton(
->>>>>>> 8d2c6967
-                            &target_base,
-                            (active_tool_kind, time),
                             state.action_time,
                             &mut action_animation_rate,
                             skeleton_attr,
