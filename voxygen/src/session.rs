--- conflicted
+++ resolved
@@ -572,16 +572,15 @@
                         global_state.settings.graphics.view_distance = view_distance;
                         global_state.settings.save_to_file_warn();
                     },
-<<<<<<< HEAD
                     HudEvent::AdjustLodDetail(lod_detail) => {
                         self.scene.lod.set_detail(lod_detail);
 
                         global_state.settings.graphics.lod_detail = lod_detail;
-=======
+                        global_state.settings.save_to_file_warn();
+                    },
                     HudEvent::AdjustSpriteRenderDistance(sprite_render_distance) => {
                         global_state.settings.graphics.sprite_render_distance =
                             sprite_render_distance;
->>>>>>> e690efe7
                         global_state.settings.save_to_file_warn();
                     },
                     HudEvent::CrosshairTransp(crosshair_transp) => {
