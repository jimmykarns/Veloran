use super::{
    super::{vek::*, Animation},
    BipedLargeSkeleton, SkeletonAttr,
};
use std::f32::consts::PI;

pub struct RunAnimation;

impl Animation for RunAnimation {
    type Dependency = (f32, f64);
    type Skeleton = BipedLargeSkeleton;

    #[cfg(feature = "use-dyn-lib")]
    const UPDATE_FN: &'static [u8] = b"biped_large_run\0";

    #[cfg_attr(feature = "be-dyn-lib", export_name = "biped_large_run")]
    fn update_skeleton_inner(
        skeleton: &Self::Skeleton,
        (_velocity, _global_time): Self::Dependency,
        anim_time: f64,
        _rate: &mut f32,
        skeleton_attr: &SkeletonAttr,
    ) -> Self::Skeleton {
        let mut next = (*skeleton).clone();

        let lab = 0.55; //.65
        let foothoril = (((1.0)
            / (0.4
                + (0.6)
                    * ((anim_time as f32 * 16.0 * lab as f32 + PI * 1.4).sin()).powf(2.0 as f32)))
        .sqrt())
            * ((anim_time as f32 * 16.0 * lab as f32 + PI * 1.4).sin());
        let foothorir = (((1.0)
            / (0.4
                + (0.6)
                    * ((anim_time as f32 * 16.0 * lab as f32 + PI * 0.4).sin()).powf(2.0 as f32)))
        .sqrt())
            * ((anim_time as f32 * 16.0 * lab as f32 + PI * 0.4).sin());
        let footvertl = (anim_time as f32 * 16.0 * lab as f32).sin();
        let footvertr = (anim_time as f32 * 16.0 * lab as f32 + PI).sin();
        let handhoril = (anim_time as f32 * 16.0 * lab as f32 + PI * 1.4).sin();
        let handhorir = (anim_time as f32 * 16.0 * lab as f32 + PI * 0.4).sin();

        let footrotl = (((5.0)
            / (2.5
                + (2.5)
                    * ((anim_time as f32 * 16.0 * lab as f32 + PI * 1.4).sin()).powf(2.0 as f32)))
        .sqrt())
            * ((anim_time as f32 * 16.0 * lab as f32 + PI * 1.4).sin());

        let footrotr = (((5.0)
            / (1.0
                + (4.0)
                    * ((anim_time as f32 * 16.0 * lab as f32 + PI * 0.4).sin()).powf(2.0 as f32)))
        .sqrt())
            * ((anim_time as f32 * 16.0 * lab as f32 + PI * 0.4).sin());

        let short = (anim_time as f32 * lab as f32 * 16.0).sin();

        let shortalt = (anim_time as f32 * lab as f32 * 16.0 + PI / 2.0).sin();

        next.head.position = Vec3::new(0.0, skeleton_attr.head.0, skeleton_attr.head.1) * 1.02;
        next.head.orientation =
            Quaternion::rotation_z(short * -0.18) * Quaternion::rotation_x(-0.05);
        next.head.scale = Vec3::one() * 1.02;

        next.upper_torso.position = Vec3::new(
            0.0,
            skeleton_attr.upper_torso.0,
            skeleton_attr.upper_torso.1 + shortalt * -1.5,
        );
        next.upper_torso.orientation = Quaternion::rotation_z(short * 0.18);
        next.upper_torso.scale = Vec3::one();

        next.lower_torso.position = Vec3::new(
            0.0,
            skeleton_attr.lower_torso.0,
            skeleton_attr.lower_torso.1,
        );
        next.lower_torso.orientation =
            Quaternion::rotation_z(short * 0.15) * Quaternion::rotation_x(0.14);
        next.lower_torso.scale = Vec3::one() * 1.02;

<<<<<<< HEAD
        next.control.position = Vec3::new(0.0, 0.0, 0.0);
        next.control.orientation = Quaternion::rotation_z(0.0);
=======
        next.jaw.offset = Vec3::new(0.0, skeleton_attr.jaw.0, skeleton_attr.jaw.1);
        next.jaw.ori = Quaternion::rotation_z(0.0);
        next.jaw.scale = Vec3::one();

        next.tail.offset = Vec3::new(0.0, skeleton_attr.tail.0, skeleton_attr.tail.1 * 0.0);
        next.tail.ori = Quaternion::rotation_z(0.0);
        next.tail.scale = Vec3::one();

        next.second.offset = Vec3::new(0.0, 0.0, 0.0);
        next.second.ori =
            Quaternion::rotation_x(PI) * Quaternion::rotation_y(0.0) * Quaternion::rotation_z(0.0);
        next.second.scale = Vec3::one() * 0.0;

        next.control.offset = Vec3::new(0.0, 0.0, 0.0);
        next.control.ori = Quaternion::rotation_z(0.0);
>>>>>>> eea64f78
        next.control.scale = Vec3::one();

        next.main.position = Vec3::new(-5.0, -7.0, 7.0);
        next.main.orientation =
            Quaternion::rotation_x(PI) * Quaternion::rotation_y(0.6) * Quaternion::rotation_z(1.57);
        next.main.scale = Vec3::one() * 1.02;

        next.shoulder_l.position = Vec3::new(
            -skeleton_attr.shoulder.0,
            skeleton_attr.shoulder.1 + foothoril * -3.0,
            skeleton_attr.shoulder.2,
        );
        next.shoulder_l.orientation = Quaternion::rotation_x(footrotl * -0.36)
            * Quaternion::rotation_y(0.1)
            * Quaternion::rotation_z(footrotl * 0.3);
        next.shoulder_l.scale = Vec3::one();

        next.shoulder_r.position = Vec3::new(
            skeleton_attr.shoulder.0,
            skeleton_attr.shoulder.1 + foothorir * -3.0,
            skeleton_attr.shoulder.2,
        );
        next.shoulder_r.orientation = Quaternion::rotation_x(footrotr * -0.36)
            * Quaternion::rotation_y(-0.1)
            * Quaternion::rotation_z(footrotr * -0.3);
        next.shoulder_r.scale = Vec3::one();

        next.hand_l.position = Vec3::new(
            -1.0 + -skeleton_attr.hand.0,
            skeleton_attr.hand.1 + foothoril * -4.0,
            skeleton_attr.hand.2 + foothoril * 1.0,
        );
        next.hand_l.orientation = Quaternion::rotation_x(0.15 + (handhoril * -1.2).max(-0.3))
            * Quaternion::rotation_y(handhoril * -0.1);
        next.hand_l.scale = Vec3::one() * 1.02;

        next.hand_r.position = Vec3::new(
            1.0 + skeleton_attr.hand.0,
            skeleton_attr.hand.1 + foothorir * -4.0,
            skeleton_attr.hand.2 + foothorir * 1.0,
        );
        next.hand_r.orientation = Quaternion::rotation_x(0.15 + (handhorir * -1.2).max(-0.3))
            * Quaternion::rotation_y(handhorir * 0.1);
        next.hand_r.scale = Vec3::one() * 1.02;

        next.leg_l.position = Vec3::new(
            -skeleton_attr.leg.0,
            skeleton_attr.leg.1,
            skeleton_attr.leg.2,
        ) * 0.98;
        next.leg_l.orientation =
            Quaternion::rotation_z(short * 0.18) * Quaternion::rotation_x(foothoril * 0.3);
        next.leg_l.scale = Vec3::one() * 0.98;

        next.leg_r.position = Vec3::new(
            skeleton_attr.leg.0,
            skeleton_attr.leg.1,
            skeleton_attr.leg.2,
        ) * 0.98;

        next.leg_r.orientation =
            Quaternion::rotation_z(short * 0.18) * Quaternion::rotation_x(foothorir * 0.3);
        next.leg_r.scale = Vec3::one() * 0.98;

        next.foot_l.position = Vec3::new(
            -skeleton_attr.foot.0,
            4.0 + skeleton_attr.foot.1 + foothoril * 8.5,
            skeleton_attr.foot.2 + ((footvertl * 6.5).max(0.0)),
        ) / 8.0;
        next.foot_l.orientation =
            Quaternion::rotation_x(-0.5 + footrotl * 0.85) * Quaternion::rotation_y(0.0);
        next.foot_l.scale = Vec3::one() / 8.0;

        next.foot_r.position = Vec3::new(
            skeleton_attr.foot.0,
            4.0 + skeleton_attr.foot.1 + foothorir * 8.5,
            skeleton_attr.foot.2 + ((footvertr * 6.5).max(0.0)),
        ) / 8.0;
        next.foot_r.orientation =
            Quaternion::rotation_x(-0.5 + footrotr * 0.85) * Quaternion::rotation_y(0.0);
        next.foot_r.scale = Vec3::one() / 8.0;

        next.torso.position = Vec3::new(0.0, 0.0, 0.0) / 8.0;
        next.torso.orientation = Quaternion::rotation_z(0.0) * Quaternion::rotation_x(-0.25);
        next.torso.scale = Vec3::one() / 8.0;
        next
    }
}<|MERGE_RESOLUTION|>--- conflicted
+++ resolved
@@ -81,26 +81,21 @@
             Quaternion::rotation_z(short * 0.15) * Quaternion::rotation_x(0.14);
         next.lower_torso.scale = Vec3::one() * 1.02;
 
-<<<<<<< HEAD
-        next.control.position = Vec3::new(0.0, 0.0, 0.0);
-        next.control.orientation = Quaternion::rotation_z(0.0);
-=======
-        next.jaw.offset = Vec3::new(0.0, skeleton_attr.jaw.0, skeleton_attr.jaw.1);
-        next.jaw.ori = Quaternion::rotation_z(0.0);
+        next.jaw.position = Vec3::new(0.0, skeleton_attr.jaw.0, skeleton_attr.jaw.1);
+        next.jaw.orientation = Quaternion::rotation_z(0.0);
         next.jaw.scale = Vec3::one();
 
-        next.tail.offset = Vec3::new(0.0, skeleton_attr.tail.0, skeleton_attr.tail.1 * 0.0);
-        next.tail.ori = Quaternion::rotation_z(0.0);
+        next.tail.position = Vec3::new(0.0, skeleton_attr.tail.0, skeleton_attr.tail.1 * 0.0);
+        next.tail.orientation = Quaternion::rotation_z(0.0);
         next.tail.scale = Vec3::one();
 
-        next.second.offset = Vec3::new(0.0, 0.0, 0.0);
-        next.second.ori =
+        next.second.position = Vec3::new(0.0, 0.0, 0.0);
+        next.second.orientation =
             Quaternion::rotation_x(PI) * Quaternion::rotation_y(0.0) * Quaternion::rotation_z(0.0);
         next.second.scale = Vec3::one() * 0.0;
 
-        next.control.offset = Vec3::new(0.0, 0.0, 0.0);
-        next.control.ori = Quaternion::rotation_z(0.0);
->>>>>>> eea64f78
+        next.control.position = Vec3::new(0.0, 0.0, 0.0);
+        next.control.orientation = Quaternion::rotation_z(0.0);
         next.control.scale = Vec3::one();
 
         next.main.position = Vec3::new(-5.0, -7.0, 7.0);
