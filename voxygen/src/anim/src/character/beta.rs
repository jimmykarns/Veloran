use super::{
    super::{vek::*, Animation},
    CharacterSkeleton, SkeletonAttr,
};
use common::comp::item::{Hands, ToolKind};

pub struct BetaAnimation;

impl Animation for BetaAnimation {
    type Dependency = (Option<ToolKind>, Option<ToolKind>, f32, f64);
    type Skeleton = CharacterSkeleton;

    #[cfg(feature = "use-dyn-lib")]
    const UPDATE_FN: &'static [u8] = b"character_beta\0";

    #[cfg_attr(feature = "be-dyn-lib", export_name = "character_beta")]
    fn update_skeleton_inner(
        skeleton: &Self::Skeleton,
        (active_tool_kind, second_tool_kind, _velocity, _global_time): Self::Dependency,
        anim_time: f64,
        rate: &mut f32,
        skeleton_attr: &SkeletonAttr,
    ) -> Self::Skeleton {
        *rate = 1.0;
        let mut next = (*skeleton).clone();

        let lab = 1.0;

        let fast = (((5.0)
            / (1.1 + 3.9 * ((anim_time as f32 * lab as f32 * 28.0).sin()).powf(2.0 as f32)))
        .sqrt())
            * ((anim_time as f32 * lab as f32 * 28.0).sin());
        let footquick = (((5.0)
            / (0.4 + 4.6 * ((anim_time as f32 * lab as f32 * 14.0).sin()).powf(2.0 as f32)))
        .sqrt())
            * ((anim_time as f32 * lab as f32 * 14.0).sin());
        let foot = (((5.0)
            / (1.1 + 3.9 * ((anim_time as f32 * lab as f32 * 14.0).sin()).powf(2.0 as f32)))
        .sqrt())
            * ((anim_time as f32 * lab as f32 * 14.0).sin());
        let slow = (((5.0)
            / (0.6 + 4.4 * ((anim_time as f32 * lab as f32 * 14.0).sin()).powf(2.0 as f32)))
        .sqrt())
            * ((anim_time as f32 * lab as f32 * 14.0).sin());

<<<<<<< HEAD
        match active_tool_kind {
            //TODO: Inventory
            Some(ToolKind::Axe(_))
            | Some(ToolKind::Hammer(_))
            | Some(ToolKind::Sword(_))
            | Some(ToolKind::Dagger(_)) => {
                //INTENTION: SWORD
                next.head.position =
                    Vec3::new(0.0, -2.0 + skeleton_attr.head.0, skeleton_attr.head.1);
                next.head.orientation = Quaternion::rotation_z(slow * -0.18)
                    * Quaternion::rotation_x(-0.1 + slow * -0.28)
                    * Quaternion::rotation_y(0.2 + slow * 0.18);
                next.head.scale = Vec3::one() * skeleton_attr.head_scale;

                next.chest.position = Vec3::new(0.0 + foot * 2.0, 0.0, 7.0);
                next.chest.orientation = Quaternion::rotation_z(slow * 0.2)
                    * Quaternion::rotation_x(slow * 0.2)
                    * Quaternion::rotation_y(slow * -0.1);

                next.belt.position = Vec3::new(0.0, 0.0, -2.0);
                next.belt.orientation = Quaternion::rotation_z(slow * 0.1)
                    * Quaternion::rotation_x(slow * 0.1)
                    * Quaternion::rotation_y(slow * -0.04);

                next.shorts.position = Vec3::new(0.0, 0.0, -5.0);
                next.shorts.orientation = Quaternion::rotation_z(slow * 0.1)
                    * Quaternion::rotation_x(slow * 0.1)
                    * Quaternion::rotation_y(slow * -0.05);

                next.l_hand.position = Vec3::new(-0.75, -1.0, -2.5);
                next.l_hand.orientation = Quaternion::rotation_x(1.27);
                next.l_hand.scale = Vec3::one() * 1.04;
                next.r_hand.position = Vec3::new(0.75, -1.5, -5.5);
                next.r_hand.orientation = Quaternion::rotation_x(1.27);
                next.r_hand.scale = Vec3::one() * 1.05;
                next.main.position = Vec3::new(0.0, 6.0, -1.0);
                next.main.orientation = Quaternion::rotation_x(-0.3);

                next.control.position = Vec3::new(-8.0 + slow * 1.5, 1.5 + slow * 1.0, 0.0);
                next.control.orientation = Quaternion::rotation_x(-1.4)
                    * Quaternion::rotation_y(slow * 2.0 + 0.7)
                    * Quaternion::rotation_z(1.7 - slow * 0.4 + fast * 0.6);
                next.control.scale = Vec3::one();
                next.l_foot.position = Vec3::new(
                    -skeleton_attr.foot.0,
                    footquick * -9.5,
                    skeleton_attr.foot.2,
                );
                next.l_foot.orientation = Quaternion::rotation_x(footquick * 0.3)
                    * Quaternion::rotation_y(footquick * -0.6);

                next.r_foot.position =
                    Vec3::new(skeleton_attr.foot.0, footquick * 9.5, skeleton_attr.foot.2);
                next.r_foot.orientation = Quaternion::rotation_x(footquick * -0.3)
                    * Quaternion::rotation_y(footquick * 0.2);
                next.torso.position = Vec3::new(0.0, 0.0, 0.1) * skeleton_attr.scaler;
                next.torso.scale = Vec3::one() / 11.0 * skeleton_attr.scaler;
            },
            _ => {},
=======
        if let Some(
            ToolKind::Axe(_) | ToolKind::Hammer(_) | ToolKind::Sword(_) | ToolKind::Dagger(_),
        ) = active_tool_kind
        {
            //INTENTION: SWORD
            next.head.offset = Vec3::new(0.0, -2.0 + skeleton_attr.head.0, skeleton_attr.head.1);
            next.head.ori = Quaternion::rotation_z(slow * -0.18)
                * Quaternion::rotation_x(-0.1 + slow * -0.28)
                * Quaternion::rotation_y(0.2 + slow * 0.18);
            next.head.scale = Vec3::one() * skeleton_attr.head_scale;

            next.chest.offset = Vec3::new(0.0 + foot * 2.0, 0.0, 7.0);
            next.chest.ori = Quaternion::rotation_z(slow * 0.2)
                * Quaternion::rotation_x(slow * 0.2)
                * Quaternion::rotation_y(slow * -0.1);

            next.belt.offset = Vec3::new(0.0, 0.0, -2.0);
            next.belt.ori = Quaternion::rotation_z(slow * 0.1)
                * Quaternion::rotation_x(slow * 0.1)
                * Quaternion::rotation_y(slow * -0.04);

            next.shorts.offset = Vec3::new(0.0, 0.0, -5.0);
            next.shorts.ori = Quaternion::rotation_z(slow * 0.1)
                * Quaternion::rotation_x(slow * 0.1)
                * Quaternion::rotation_y(slow * -0.05);

            next.l_hand.offset = Vec3::new(-0.75, -1.0, -2.5);
            next.l_hand.ori = Quaternion::rotation_x(1.27);
            next.l_hand.scale = Vec3::one() * 1.04;
            next.r_hand.offset = Vec3::new(0.75, -1.5, -5.5);
            next.r_hand.ori = Quaternion::rotation_x(1.27);
            next.r_hand.scale = Vec3::one() * 1.05;
            next.main.offset = Vec3::new(0.0, 6.0, -1.0);
            next.main.ori = Quaternion::rotation_x(-0.3);

            next.control.offset = Vec3::new(-8.0 + slow * 1.5, 1.5 + slow * 1.0, 0.0);
            next.control.ori = Quaternion::rotation_x(-1.4)
                * Quaternion::rotation_y(slow * 2.0 + 0.7)
                * Quaternion::rotation_z(1.7 - slow * 0.4 + fast * 0.6);
            next.control.scale = Vec3::one();
            next.l_foot.offset = Vec3::new(
                -skeleton_attr.foot.0,
                footquick * -9.5,
                skeleton_attr.foot.2,
            );
            next.l_foot.ori =
                Quaternion::rotation_x(footquick * 0.3) * Quaternion::rotation_y(footquick * -0.6);

            next.r_foot.offset =
                Vec3::new(skeleton_attr.foot.0, footquick * 9.5, skeleton_attr.foot.2);
            next.r_foot.ori =
                Quaternion::rotation_x(footquick * -0.3) * Quaternion::rotation_y(footquick * 0.2);
            next.torso.offset = Vec3::new(0.0, 0.0, 0.1) * skeleton_attr.scaler;
            next.torso.scale = Vec3::one() / 11.0 * skeleton_attr.scaler;
>>>>>>> 75c1d440
        }

        next.l_shoulder.position = Vec3::new(
            -skeleton_attr.shoulder.0,
            skeleton_attr.shoulder.1,
            skeleton_attr.shoulder.2,
        );
        next.l_shoulder.orientation = Quaternion::rotation_x(0.0);
        next.l_shoulder.scale = Vec3::one() * 1.1;

        next.r_shoulder.position = Vec3::new(
            skeleton_attr.shoulder.0,
            skeleton_attr.shoulder.1,
            skeleton_attr.shoulder.2,
        );
        next.r_shoulder.orientation = Quaternion::rotation_x(0.0);
        next.r_shoulder.scale = Vec3::one() * 1.1;

        next.glider.position = Vec3::new(0.0, 0.0, 10.0);
        next.glider.scale = Vec3::one() * 0.0;

        next.lantern.position = Vec3::new(
            skeleton_attr.lantern.0,
            skeleton_attr.lantern.1,
            skeleton_attr.lantern.2,
        );
        next.lantern.orientation =
            Quaternion::rotation_x(slow * -0.7 + 0.4) * Quaternion::rotation_y(slow * 0.4);
        next.lantern.scale = Vec3::one() * 0.65;
        next.hold.scale = Vec3::one() * 0.0;

        next.l_control.scale = Vec3::one();

        next.r_control.scale = Vec3::one();

        next.second.scale = match (
            active_tool_kind.map(|tk| tk.hands()),
            second_tool_kind.map(|tk| tk.hands()),
        ) {
            (Some(Hands::OneHand), Some(Hands::OneHand)) => Vec3::one(),
            (_, _) => Vec3::zero(),
        };

        next
    }
}<|MERGE_RESOLUTION|>--- conflicted
+++ resolved
@@ -43,122 +43,60 @@
         .sqrt())
             * ((anim_time as f32 * lab as f32 * 14.0).sin());
 
-<<<<<<< HEAD
-        match active_tool_kind {
-            //TODO: Inventory
-            Some(ToolKind::Axe(_))
-            | Some(ToolKind::Hammer(_))
-            | Some(ToolKind::Sword(_))
-            | Some(ToolKind::Dagger(_)) => {
-                //INTENTION: SWORD
-                next.head.position =
-                    Vec3::new(0.0, -2.0 + skeleton_attr.head.0, skeleton_attr.head.1);
-                next.head.orientation = Quaternion::rotation_z(slow * -0.18)
-                    * Quaternion::rotation_x(-0.1 + slow * -0.28)
-                    * Quaternion::rotation_y(0.2 + slow * 0.18);
-                next.head.scale = Vec3::one() * skeleton_attr.head_scale;
-
-                next.chest.position = Vec3::new(0.0 + foot * 2.0, 0.0, 7.0);
-                next.chest.orientation = Quaternion::rotation_z(slow * 0.2)
-                    * Quaternion::rotation_x(slow * 0.2)
-                    * Quaternion::rotation_y(slow * -0.1);
-
-                next.belt.position = Vec3::new(0.0, 0.0, -2.0);
-                next.belt.orientation = Quaternion::rotation_z(slow * 0.1)
-                    * Quaternion::rotation_x(slow * 0.1)
-                    * Quaternion::rotation_y(slow * -0.04);
-
-                next.shorts.position = Vec3::new(0.0, 0.0, -5.0);
-                next.shorts.orientation = Quaternion::rotation_z(slow * 0.1)
-                    * Quaternion::rotation_x(slow * 0.1)
-                    * Quaternion::rotation_y(slow * -0.05);
-
-                next.l_hand.position = Vec3::new(-0.75, -1.0, -2.5);
-                next.l_hand.orientation = Quaternion::rotation_x(1.27);
-                next.l_hand.scale = Vec3::one() * 1.04;
-                next.r_hand.position = Vec3::new(0.75, -1.5, -5.5);
-                next.r_hand.orientation = Quaternion::rotation_x(1.27);
-                next.r_hand.scale = Vec3::one() * 1.05;
-                next.main.position = Vec3::new(0.0, 6.0, -1.0);
-                next.main.orientation = Quaternion::rotation_x(-0.3);
-
-                next.control.position = Vec3::new(-8.0 + slow * 1.5, 1.5 + slow * 1.0, 0.0);
-                next.control.orientation = Quaternion::rotation_x(-1.4)
-                    * Quaternion::rotation_y(slow * 2.0 + 0.7)
-                    * Quaternion::rotation_z(1.7 - slow * 0.4 + fast * 0.6);
-                next.control.scale = Vec3::one();
-                next.l_foot.position = Vec3::new(
-                    -skeleton_attr.foot.0,
-                    footquick * -9.5,
-                    skeleton_attr.foot.2,
-                );
-                next.l_foot.orientation = Quaternion::rotation_x(footquick * 0.3)
-                    * Quaternion::rotation_y(footquick * -0.6);
-
-                next.r_foot.position =
-                    Vec3::new(skeleton_attr.foot.0, footquick * 9.5, skeleton_attr.foot.2);
-                next.r_foot.orientation = Quaternion::rotation_x(footquick * -0.3)
-                    * Quaternion::rotation_y(footquick * 0.2);
-                next.torso.position = Vec3::new(0.0, 0.0, 0.1) * skeleton_attr.scaler;
-                next.torso.scale = Vec3::one() / 11.0 * skeleton_attr.scaler;
-            },
-            _ => {},
-=======
         if let Some(
             ToolKind::Axe(_) | ToolKind::Hammer(_) | ToolKind::Sword(_) | ToolKind::Dagger(_),
         ) = active_tool_kind
         {
             //INTENTION: SWORD
-            next.head.offset = Vec3::new(0.0, -2.0 + skeleton_attr.head.0, skeleton_attr.head.1);
-            next.head.ori = Quaternion::rotation_z(slow * -0.18)
+            next.head.position = Vec3::new(0.0, -2.0 + skeleton_attr.head.0, skeleton_attr.head.1);
+            next.head.orientation = Quaternion::rotation_z(slow * -0.18)
                 * Quaternion::rotation_x(-0.1 + slow * -0.28)
                 * Quaternion::rotation_y(0.2 + slow * 0.18);
             next.head.scale = Vec3::one() * skeleton_attr.head_scale;
 
-            next.chest.offset = Vec3::new(0.0 + foot * 2.0, 0.0, 7.0);
-            next.chest.ori = Quaternion::rotation_z(slow * 0.2)
+            next.chest.position = Vec3::new(0.0 + foot * 2.0, 0.0, 7.0);
+            next.chest.orientation = Quaternion::rotation_z(slow * 0.2)
                 * Quaternion::rotation_x(slow * 0.2)
                 * Quaternion::rotation_y(slow * -0.1);
 
-            next.belt.offset = Vec3::new(0.0, 0.0, -2.0);
-            next.belt.ori = Quaternion::rotation_z(slow * 0.1)
+            next.belt.position = Vec3::new(0.0, 0.0, -2.0);
+            next.belt.orientation = Quaternion::rotation_z(slow * 0.1)
                 * Quaternion::rotation_x(slow * 0.1)
                 * Quaternion::rotation_y(slow * -0.04);
 
-            next.shorts.offset = Vec3::new(0.0, 0.0, -5.0);
-            next.shorts.ori = Quaternion::rotation_z(slow * 0.1)
+            next.shorts.position = Vec3::new(0.0, 0.0, -5.0);
+            next.shorts.orientation = Quaternion::rotation_z(slow * 0.1)
                 * Quaternion::rotation_x(slow * 0.1)
                 * Quaternion::rotation_y(slow * -0.05);
 
-            next.l_hand.offset = Vec3::new(-0.75, -1.0, -2.5);
-            next.l_hand.ori = Quaternion::rotation_x(1.27);
+            next.l_hand.position = Vec3::new(-0.75, -1.0, -2.5);
+            next.l_hand.orientation = Quaternion::rotation_x(1.27);
             next.l_hand.scale = Vec3::one() * 1.04;
-            next.r_hand.offset = Vec3::new(0.75, -1.5, -5.5);
-            next.r_hand.ori = Quaternion::rotation_x(1.27);
+            next.r_hand.position = Vec3::new(0.75, -1.5, -5.5);
+            next.r_hand.orientation = Quaternion::rotation_x(1.27);
             next.r_hand.scale = Vec3::one() * 1.05;
-            next.main.offset = Vec3::new(0.0, 6.0, -1.0);
-            next.main.ori = Quaternion::rotation_x(-0.3);
+            next.main.position = Vec3::new(0.0, 6.0, -1.0);
+            next.main.orientation = Quaternion::rotation_x(-0.3);
 
-            next.control.offset = Vec3::new(-8.0 + slow * 1.5, 1.5 + slow * 1.0, 0.0);
-            next.control.ori = Quaternion::rotation_x(-1.4)
+            next.control.position = Vec3::new(-8.0 + slow * 1.5, 1.5 + slow * 1.0, 0.0);
+            next.control.orientation = Quaternion::rotation_x(-1.4)
                 * Quaternion::rotation_y(slow * 2.0 + 0.7)
                 * Quaternion::rotation_z(1.7 - slow * 0.4 + fast * 0.6);
             next.control.scale = Vec3::one();
-            next.l_foot.offset = Vec3::new(
+            next.l_foot.position = Vec3::new(
                 -skeleton_attr.foot.0,
                 footquick * -9.5,
                 skeleton_attr.foot.2,
             );
-            next.l_foot.ori =
+            next.l_foot.orientation =
                 Quaternion::rotation_x(footquick * 0.3) * Quaternion::rotation_y(footquick * -0.6);
 
-            next.r_foot.offset =
+            next.r_foot.position =
                 Vec3::new(skeleton_attr.foot.0, footquick * 9.5, skeleton_attr.foot.2);
-            next.r_foot.ori =
+            next.r_foot.orientation =
                 Quaternion::rotation_x(footquick * -0.3) * Quaternion::rotation_y(footquick * 0.2);
-            next.torso.offset = Vec3::new(0.0, 0.0, 0.1) * skeleton_attr.scaler;
+            next.torso.position = Vec3::new(0.0, 0.0, 0.1) * skeleton_attr.scaler;
             next.torso.scale = Vec3::one() / 11.0 * skeleton_attr.scaler;
->>>>>>> 75c1d440
         }
 
         next.l_shoulder.position = Vec3::new(
