use crate::{
    mesh::{
        greedy::{self, GreedyConfig, GreedyMesh},
        MeshGen, Meshable,
    },
    render::{self, ColLightInfo, FluidPipeline, Mesh, ShadowPipeline, TerrainPipeline},
};
use common::{
    terrain::{Block, BlockKind},
    vol::{DefaultVolIterator, ReadVol, RectRasterableVol, Vox},
    volumes::vol_grid_2d::{CachedVolGrid2d, VolGrid2d},
};
use std::{collections::VecDeque, fmt::Debug};
use vek::*;

type TerrainVertex = <TerrainPipeline as render::Pipeline>::Vertex;
type FluidVertex = <FluidPipeline as render::Pipeline>::Vertex;

#[derive(Clone, Copy, PartialEq)]
enum FaceKind {
    /// Opaque face that is facing something non-opaque; either
    /// water (Opaque(true)) or something else (Opaque(false)).
    Opaque(bool),
    /// Fluid face that is facing something non-opaque, non-tangible,
    /// and non-fluid (most likely air).
    Fluid,
}

trait Blendable {
    fn is_blended(&self) -> bool;
}

impl Blendable for BlockKind {
    #[allow(clippy::match_single_binding)] // TODO: Pending review in #587
    fn is_blended(&self) -> bool {
        match self {
            _ => false,
        }
    }
}

const SUNLIGHT: u8 = 24;
const MAX_LIGHT_DIST: i32 = SUNLIGHT as i32;

fn calc_light<V: RectRasterableVol<Vox = Block> + ReadVol + Debug>(
    bounds: Aabb<i32>,
    vol: &VolGrid2d<V>,
    lit_blocks: impl Iterator<Item = (Vec3<i32>, u8)>,
) -> impl FnMut(Vec3<i32>) -> f32 + '_ {
    const UNKNOWN: u8 = 255;
    const OPAQUE: u8 = 254;

    let outer = Aabb {
        min: bounds.min - Vec3::new(SUNLIGHT as i32 - 1, SUNLIGHT as i32 - 1, 1),
        max: bounds.max + Vec3::new(SUNLIGHT as i32 - 1, SUNLIGHT as i32 - 1, 1),
    };

    let mut vol_cached = vol.cached();

    let mut light_map = vec![UNKNOWN; outer.size().product() as usize];
    let lm_idx = {
        let (w, h, _) = outer.clone().size().into_tuple();
        move |x, y, z| (z * h * w + x * h + y) as usize
    };
    // Light propagation queue
    let mut prop_que = lit_blocks
        .map(|(pos, light)| {
            let rpos = pos - outer.min;
            light_map[lm_idx(rpos.x, rpos.y, rpos.z)] = light;
            (rpos.x as u8, rpos.y as u8, rpos.z as u16)
        })
        .collect::<VecDeque<_>>();
    // Start sun rays
    for x in 0..outer.size().w {
        for y in 0..outer.size().h {
            let z = outer.size().d - 1;
            let is_air = vol_cached
                .get(outer.min + Vec3::new(x, y, z))
                .ok()
                .map_or(false, |b| b.is_air());

            light_map[lm_idx(x, y, z)] = if is_air {
                if vol_cached
                    .get(outer.min + Vec3::new(x, y, z - 1))
                    .ok()
                    .map_or(false, |b| b.is_air())
                {
                    light_map[lm_idx(x, y, z - 1)] = SUNLIGHT;
                    prop_que.push_back((x as u8, y as u8, z as u16));
                }
                SUNLIGHT
            } else {
                OPAQUE
            };
        }
    }

    // Determines light propagation
    let propagate = |src: u8,
                     dest: &mut u8,
                     pos: Vec3<i32>,
                     prop_que: &mut VecDeque<_>,
                     vol: &mut CachedVolGrid2d<V>| {
        if *dest != OPAQUE {
            if *dest == UNKNOWN {
                if vol
                    .get(outer.min + pos)
                    .ok()
                    .map_or(false, |b| b.is_air() || b.is_fluid())
                {
                    *dest = src - 1;
                    // Can't propagate further
                    if *dest > 1 {
                        prop_que.push_back((pos.x as u8, pos.y as u8, pos.z as u16));
                    }
                } else {
                    *dest = OPAQUE;
                }
            } else if *dest < src - 1 {
                *dest = src - 1;
                // Can't propagate further
                if *dest > 1 {
                    prop_que.push_back((pos.x as u8, pos.y as u8, pos.z as u16));
                }
            }
        }
    };

    // Propage light
    while let Some(pos) = prop_que.pop_front() {
        let pos = Vec3::new(pos.0 as i32, pos.1 as i32, pos.2 as i32);
        let light = light_map[lm_idx(pos.x, pos.y, pos.z)];

        // If ray propagate downwards at full strength
        if light == SUNLIGHT {
            // Down is special cased and we know up is a ray
            // Special cased ray propagation
            let pos = Vec3::new(pos.x, pos.y, pos.z - 1);
            let (is_air, is_fluid) = vol_cached
                .get(outer.min + pos)
                .ok()
                .map_or((false, false), |b| (b.is_air(), b.is_fluid()));
            light_map[lm_idx(pos.x, pos.y, pos.z)] = if is_air {
                prop_que.push_back((pos.x as u8, pos.y as u8, pos.z as u16));
                SUNLIGHT
            } else if is_fluid {
                prop_que.push_back((pos.x as u8, pos.y as u8, pos.z as u16));
                SUNLIGHT - 1
            } else {
                OPAQUE
            }
        } else {
            // Up
            // Bounds checking
            if pos.z + 1 < outer.size().d {
                propagate(
                    light,
                    light_map.get_mut(lm_idx(pos.x, pos.y, pos.z + 1)).unwrap(),
                    Vec3::new(pos.x, pos.y, pos.z + 1),
                    &mut prop_que,
                    &mut vol_cached,
                )
            }
            // Down
            if pos.z > 0 {
                propagate(
                    light,
                    light_map.get_mut(lm_idx(pos.x, pos.y, pos.z - 1)).unwrap(),
                    Vec3::new(pos.x, pos.y, pos.z - 1),
                    &mut prop_que,
                    &mut vol_cached,
                )
            }
        }
        // The XY directions
        if pos.y + 1 < outer.size().h {
            propagate(
                light,
                light_map.get_mut(lm_idx(pos.x, pos.y + 1, pos.z)).unwrap(),
                Vec3::new(pos.x, pos.y + 1, pos.z),
                &mut prop_que,
                &mut vol_cached,
            )
        }
        if pos.y > 0 {
            propagate(
                light,
                light_map.get_mut(lm_idx(pos.x, pos.y - 1, pos.z)).unwrap(),
                Vec3::new(pos.x, pos.y - 1, pos.z),
                &mut prop_que,
                &mut vol_cached,
            )
        }
        if pos.x + 1 < outer.size().w {
            propagate(
                light,
                light_map.get_mut(lm_idx(pos.x + 1, pos.y, pos.z)).unwrap(),
                Vec3::new(pos.x + 1, pos.y, pos.z),
                &mut prop_que,
                &mut vol_cached,
            )
        }
        if pos.x > 0 {
            propagate(
                light,
                light_map.get_mut(lm_idx(pos.x - 1, pos.y, pos.z)).unwrap(),
                Vec3::new(pos.x - 1, pos.y, pos.z),
                &mut prop_que,
                &mut vol_cached,
            )
        }
    }

    move |wpos| {
        let pos = wpos - outer.min;
        light_map
            .get(lm_idx(pos.x, pos.y, pos.z))
            .filter(|l| **l != OPAQUE && **l != UNKNOWN)
            .map(|l| *l as f32 / SUNLIGHT as f32)
            .unwrap_or(0.0)
    }
}

impl<'a, V: RectRasterableVol<Vox = Block> + ReadVol + Debug>
    Meshable<TerrainPipeline, FluidPipeline> for &'a VolGrid2d<V>
{
    type Pipeline = TerrainPipeline;
    type Result = (Aabb<f32>, ColLightInfo);
    type ShadowPipeline = ShadowPipeline;
    type Supplement = (Aabb<i32>, Vec2<u16>);
    type TranslucentPipeline = FluidPipeline;

    #[allow(clippy::collapsible_if)]
    #[allow(clippy::many_single_char_names)]
    #[allow(clippy::needless_range_loop)] // TODO: Pending review in #587
    #[allow(clippy::or_fun_call)] // TODO: Pending review in #587
    #[allow(clippy::panic_params)] // TODO: Pending review in #587

    fn generate_mesh(
<<<<<<< HEAD
        self,
        (range, max_texture_size): Self::Supplement,
    ) -> MeshGen<TerrainPipeline, FluidPipeline, Self> {
        let mut light = calc_light(range, self);
=======
        &'a self,
        range: Self::Supplement,
    ) -> (Mesh<Self::Pipeline>, Mesh<Self::TranslucentPipeline>) {
        // Find blocks that should glow
        let lit_blocks =
            DefaultVolIterator::new(self, range.min - MAX_LIGHT_DIST, range.max + MAX_LIGHT_DIST)
                .filter_map(|(pos, block)| block.get_glow().map(|glow| (pos, glow)));

        // Calculate chunk lighting
        let mut light = calc_light(range, self, lit_blocks);
>>>>>>> 75c1d440

        let mut lowest_opaque = range.size().d;
        let mut highest_opaque = 0;
        let mut lowest_fluid = range.size().d;
        let mut highest_fluid = 0;
        let mut lowest_air = range.size().d;
        let mut highest_air = 0;
        let flat_get = {
            let (w, h, d) = range.size().into_tuple();
            // z can range from -1..range.size().d + 1
            let d = d + 2;
            let flat = {
                let mut volume = self.cached();
                let mut flat = vec![Block::empty(); (w * h * d) as usize];
                let mut i = 0;
                for x in 0..range.size().w {
                    for y in 0..range.size().h {
                        for z in -1..range.size().d + 1 {
                            let block = volume
                                .get(range.min + Vec3::new(x, y, z))
                                .map(|b| *b)
                                .unwrap_or(Block::empty());
                            if block.is_opaque() {
                                lowest_opaque = lowest_opaque.min(z);
                                highest_opaque = highest_opaque.max(z);
                            } else if block.is_fluid() {
                                lowest_fluid = lowest_fluid.min(z);
                                highest_fluid = highest_fluid.max(z);
                            } else {
                                // Assume air
                                lowest_air = lowest_air.min(z);
                                highest_air = highest_air.max(z);
                            };
                            flat[i] = block;
                            i += 1;
                        }
                    }
                }
                flat
            };

            move |Vec3 { x, y, z }| {
                // z can range from -1..range.size().d + 1
                let z = z + 1;
                match flat.get((x * h * d + y * d + z) as usize).copied() {
                    Some(b) => b,
                    None => panic!("x {} y {} z {} d {} h {}", x, y, z, d, h),
                }
            }
        };

        // TODO: figure out why this has to be -2 instead of -1
        // Constrain iterated area
        let z_start = if (lowest_air > lowest_opaque && lowest_air <= lowest_fluid)
            || (lowest_air > lowest_fluid && lowest_air <= lowest_opaque)
        {
            lowest_air - 2
        } else if lowest_fluid > lowest_opaque && lowest_fluid <= lowest_air {
            lowest_fluid - 2
        } else if lowest_fluid > lowest_air && lowest_fluid <= lowest_opaque {
            lowest_fluid - 1
        } else {
            lowest_opaque - 1
        }
        .max(0);
        let z_end = if (highest_air < highest_opaque && highest_air >= highest_fluid)
            || (highest_air < highest_fluid && highest_air >= highest_opaque)
        {
            highest_air + 1
        } else if highest_fluid < highest_opaque && highest_fluid >= highest_air {
            highest_fluid + 1
        } else if highest_fluid < highest_air && highest_fluid >= highest_opaque {
            highest_fluid
        } else {
            highest_opaque
        }
        .min(range.size().d - 1);

        let max_size =
            guillotiere::Size::new(i32::from(max_texture_size.x), i32::from(max_texture_size.y));
        let greedy_size = Vec3::new(
            (range.size().w - 2) as usize,
            (range.size().h - 2) as usize,
            (z_end - z_start + 1) as usize,
        );
        let greedy_size_cross = Vec3::new(greedy_size.x - 1, greedy_size.y - 1, greedy_size.z);
        let draw_delta = Vec3::new(1, 1, z_start);

        let get_light = |_: &mut (), pos: Vec3<i32>| light(pos + range.min);
        let get_color =
            |_: &mut (), pos: Vec3<i32>| flat_get(pos).get_color().unwrap_or(Rgb::zero());
        let get_opacity = |_: &mut (), pos: Vec3<i32>| !flat_get(pos).is_opaque();
        let flat_get = |pos| flat_get(pos);
        let should_draw = |_: &mut (), pos: Vec3<i32>, delta: Vec3<i32>, _uv| {
            should_draw_greedy(pos, delta, flat_get)
        };
        // NOTE: Conversion to f32 is fine since this i32 is actually in bounds for u16.
        let mesh_delta = Vec3::new(0.0, 0.0, (z_start + range.min.z) as f32);
        let create_opaque = |atlas_pos, pos, norm, meta| {
            TerrainVertex::new(atlas_pos, pos + mesh_delta, norm, meta)
        };
        let create_transparent = |_atlas_pos, pos, norm| FluidVertex::new(pos + mesh_delta, norm);

        let mut greedy = GreedyMesh::new(max_size);
        let mut opaque_mesh = Mesh::new();
        let mut fluid_mesh = Mesh::new();
        let bounds = greedy.push(GreedyConfig {
            data: (),
            draw_delta,
            greedy_size,
            greedy_size_cross,
            get_light,
            get_color,
            get_opacity,
            should_draw,
            push_quad: |atlas_origin, dim, origin, draw_dim, norm, meta: &FaceKind| match meta {
                FaceKind::Opaque(meta) => {
                    opaque_mesh.push_quad(greedy::create_quad(
                        atlas_origin,
                        dim,
                        origin,
                        draw_dim,
                        norm,
                        meta,
                        |atlas_pos, pos, norm, &meta| create_opaque(atlas_pos, pos, norm, meta),
                    ));
                },
                FaceKind::Fluid => {
                    fluid_mesh.push_quad(greedy::create_quad(
                        atlas_origin,
                        dim,
                        origin,
                        draw_dim,
                        norm,
                        &(),
                        |atlas_pos, pos, norm, &_meta| create_transparent(atlas_pos, pos, norm),
                    ));
                },
            },
        });

        let bounds = bounds.map(f32::from);
        let bounds = Aabb {
            min: bounds.min + mesh_delta,
            max: bounds.max + mesh_delta,
        };
        let (col_lights, col_lights_size) = greedy.finalize();

        (
            opaque_mesh,
            fluid_mesh,
            Mesh::new(),
            (bounds, (col_lights, col_lights_size)),
        )
    }
}

fn should_draw_greedy(
    pos: Vec3<i32>,
    delta: Vec3<i32>,
    flat_get: impl Fn(Vec3<i32>) -> Block,
) -> Option<(bool, FaceKind)> {
    let from = flat_get(pos - delta);
    let to = flat_get(pos);
    let from_opaque = from.is_opaque();
    if from_opaque == to.is_opaque() {
        // Check the interface of fluid and non-tangible non-fluids (e.g. air).
        let from_fluid = from.is_fluid();
        if from_fluid == to.is_fluid() || from.is_tangible() || to.is_tangible() {
            None
        } else {
            // While fluid is not culled, we still try to keep a consistent orientation as
            // we do for land; if going from fluid to non-fluid,
            // forwards-facing; otherwise, backwards-facing.
            Some((from_fluid, FaceKind::Fluid))
        }
    } else {
        // If going from transparent to opaque, backward facing; otherwise, forward
        // facing.  Also, if either from or to is fluid, set the meta accordingly.
        Some((
            from_opaque,
            FaceKind::Opaque(if from_opaque {
                to.is_fluid()
            } else {
                from.is_fluid()
            }),
        ))
    }
}<|MERGE_RESOLUTION|>--- conflicted
+++ resolved
@@ -237,15 +237,9 @@
     #[allow(clippy::panic_params)] // TODO: Pending review in #587
 
     fn generate_mesh(
-<<<<<<< HEAD
         self,
         (range, max_texture_size): Self::Supplement,
     ) -> MeshGen<TerrainPipeline, FluidPipeline, Self> {
-        let mut light = calc_light(range, self);
-=======
-        &'a self,
-        range: Self::Supplement,
-    ) -> (Mesh<Self::Pipeline>, Mesh<Self::TranslucentPipeline>) {
         // Find blocks that should glow
         let lit_blocks =
             DefaultVolIterator::new(self, range.min - MAX_LIGHT_DIST, range.max + MAX_LIGHT_DIST)
@@ -253,7 +247,6 @@
 
         // Calculate chunk lighting
         let mut light = calc_light(range, self, lit_blocks);
->>>>>>> 75c1d440
 
         let mut lowest_opaque = range.size().d;
         let mut highest_opaque = 0;
