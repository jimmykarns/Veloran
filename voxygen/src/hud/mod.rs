mod bag;
mod buttons;
mod chat;
mod crafting;
mod esc_menu;
mod group;
mod hotbar;
mod img_ids;
mod item_imgs;
mod map;
mod minimap;
mod overhead;
mod overitem;
mod popup;
mod settings_window;
mod skillbar;
mod slots;
mod social;
mod spell;
mod util;

use crate::{ecs::comp::HpFloaterList, hud::img_ids::ImgsRot, ui::img_ids::Rotations};
pub use hotbar::{SlotContents as HotbarSlotContents, State as HotbarState};

pub use settings_window::ScaleChange;
use std::time::Duration;

use bag::Bag;
use buttons::Buttons;
use chat::Chat;
use chrono::NaiveTime;
use crafting::Crafting;
use esc_menu::EscMenu;
use group::Group;
use img_ids::Imgs;
use item_imgs::ItemImgs;
use map::Map;
use minimap::MiniMap;
use popup::Popup;
use serde::{Deserialize, Serialize};
use settings_window::{SettingsTab, SettingsWindow};
use skillbar::Skillbar;
use social::{Social, SocialTab};
use spell::Spell;

use crate::{
    ecs::comp as vcomp,
    i18n::{i18n_asset_key, LanguageMetadata, VoxygenLocalization},
    render::{AaMode, CloudMode, Consts, FluidMode, Globals, Renderer},
    scene::camera::{self, Camera},
    ui::{fonts::ConrodVoxygenFonts, slot, FullscreenMode, Graphic, Ingameable, ScaleMode, Ui},
    window::{Event as WinEvent, GameInput},
    GlobalState,
};
use client::Client;
use common::{assets::load_expect, comp, sync::Uid, terrain::TerrainChunk, vol::RectRasterableVol};
use conrod_core::{
    text::cursor::Index,
    widget::{self, Button, Image, Text},
    widget_ids, Color, Colorable, Labelable, Positionable, Sizeable, Widget,
};
use specs::{Join, WorldExt};
use std::{
    collections::{HashMap, VecDeque},
    time::Instant,
};
use vek::*;

const XP_COLOR: Color = Color::Rgba(0.59, 0.41, 0.67, 1.0);
const TEXT_COLOR: Color = Color::Rgba(1.0, 1.0, 1.0, 1.0);
const TEXT_GRAY_COLOR: Color = Color::Rgba(0.5, 0.5, 0.5, 1.0);
const TEXT_DULL_RED_COLOR: Color = Color::Rgba(0.56, 0.2, 0.2, 1.0);
const TEXT_BG: Color = Color::Rgba(0.0, 0.0, 0.0, 1.0);
const TEXT_COLOR_GREY: Color = Color::Rgba(1.0, 1.0, 1.0, 0.5);
const MENU_BG: Color = Color::Rgba(0.0, 0.0, 0.0, 0.4);
//const TEXT_COLOR_2: Color = Color::Rgba(0.0, 0.0, 0.0, 1.0);
const TEXT_COLOR_3: Color = Color::Rgba(1.0, 1.0, 1.0, 0.1);
const TEXT_BIND_CONFLICT_COLOR: Color = Color::Rgba(1.0, 0.0, 0.0, 1.0);
const BLACK: Color = Color::Rgba(0.0, 0.0, 0.0, 1.0);
//const BG_COLOR: Color = Color::Rgba(1.0, 1.0, 1.0, 0.8);
const HP_COLOR: Color = Color::Rgba(0.33, 0.63, 0.0, 1.0);
const LOW_HP_COLOR: Color = Color::Rgba(0.93, 0.59, 0.03, 1.0);
const CRITICAL_HP_COLOR: Color = Color::Rgba(0.79, 0.19, 0.17, 1.0);
const MANA_COLOR: Color = Color::Rgba(0.29, 0.62, 0.75, 0.9);
//const TRANSPARENT: Color = Color::Rgba(0.0, 0.0, 0.0, 0.0);
//const FOCUS_COLOR: Color = Color::Rgba(1.0, 0.56, 0.04, 1.0);
//const RAGE_COLOR: Color = Color::Rgba(0.5, 0.04, 0.13, 1.0);

// Chat Colors
/// Color for chat command errors (yellow !)
const ERROR_COLOR: Color = Color::Rgba(1.0, 1.0, 0.0, 1.0);
/// Color for chat command info (blue i)
const INFO_COLOR: Color = Color::Rgba(0.28, 0.83, 0.71, 1.0);
/// Online color
const ONLINE_COLOR: Color = Color::Rgba(0.3, 1.0, 0.3, 1.0);
/// Offline color
const OFFLINE_COLOR: Color = Color::Rgba(1.0, 0.3, 0.3, 1.0);
/// Color for a private message from another player
const TELL_COLOR: Color = Color::Rgba(0.98, 0.71, 1.0, 1.0);
/// Color for local chat
const SAY_COLOR: Color = Color::Rgba(1.0, 0.8, 0.8, 1.0);
/// Color for group chat
const GROUP_COLOR: Color = Color::Rgba(0.47, 0.84, 1.0, 1.0);
/// Color for factional chat
const FACTION_COLOR: Color = Color::Rgba(0.24, 1.0, 0.48, 1.0);
/// Color for regional chat
const REGION_COLOR: Color = Color::Rgba(0.8, 1.0, 0.8, 1.0);
/// Color for death messages
const KILL_COLOR: Color = Color::Rgba(1.0, 0.17, 0.17, 1.0);
/// Color for global messages
const WORLD_COLOR: Color = Color::Rgba(0.95, 1.0, 0.95, 1.0);
/// Color for collected loot messages
const LOOT_COLOR: Color = Color::Rgba(0.69, 0.57, 1.0, 1.0);

//Nametags
const GROUP_MEMBER: Color = Color::Rgba(0.47, 0.84, 1.0, 1.0);
const DEFAULT_NPC: Color = Color::Rgba(1.0, 1.0, 1.0, 1.0);

// UI Color-Theme
const UI_MAIN: Color = Color::Rgba(0.61, 0.70, 0.70, 1.0); // Greenish Blue
//const UI_MAIN: Color = Color::Rgba(0.1, 0.1, 0.1, 0.97); // Dark
const UI_HIGHLIGHT_0: Color = Color::Rgba(0.79, 1.09, 1.09, 1.0);
//const UI_DARK_0: Color = Color::Rgba(0.25, 0.37, 0.37, 1.0);

/// Distance at which nametags are visible for group members
const NAMETAG_GROUP_RANGE: f32 = 300.0;
/// Distance at which nametags are visible
const NAMETAG_RANGE: f32 = 40.0;
/// Time nametags stay visible after doing damage even if they are out of range
/// in seconds
const NAMETAG_DMG_TIME: f32 = 60.0;
/// Range damaged triggered nametags can be seen
const NAMETAG_DMG_RANGE: f32 = 120.0;

widget_ids! {
    struct Ids {
        // Crosshair
        crosshair_inner,
        crosshair_outer,

        // SCT
        player_scts[],
        player_sct_bgs[],
        sct_exp_bgs[],
        sct_exps[],
        sct_lvl_bg,
        sct_lvl,
        hurt_bg,
        death_bg,
        sct_bgs[],
        scts[],

        overheads[],
        overitems[],

        // Intro Text
        intro_bg,
        intro_text,
        intro_close,
        intro_close_2,
        intro_close_3,
        intro_close_4,
        intro_close_5,
        intro_check,
        intro_check_text,

        // Alpha Disclaimer
        alpha_text,

        // Debug
        debug_bg,
        fps_counter,
        ping,
        coordinates,
        velocity,
        orientation,
        loaded_distance,
        time,
        entity_count,
        num_chunks,
        num_figures,
        num_particles,

        // Game Version
        version,

        // Help
        help,
        help_info,
        debug_info,

        // Window Frames
        window_frame_0,
        window_frame_1,
        window_frame_2,
        window_frame_3,
        window_frame_4,
        window_frame_5,

        button_help2,
        button_help3,

        // External
        chat,
        map,
        world_map,
        character_window,
        popup,
        minimap,
        bag,
        social,
        quest,
        spell,
        skillbar,
        buttons,
        esc_menu,
        small_window,
        social_window,
        crafting_window,
        settings_window,
        group_window,

        // Free look indicator
        free_look_txt,
        free_look_bg,

        // Auto walk indicator
        auto_walk_txt,
        auto_walk_bg,

        // Example Quest
        quest_bg,
        q_headline_bg,
        q_headline,
        q_text_bg,
        q_text,
        accept_button,
    }
}

pub struct DebugInfo {
    pub tps: f64,
    pub ping_ms: f64,
    pub coordinates: Option<comp::Pos>,
    pub velocity: Option<comp::Vel>,
    pub ori: Option<comp::Ori>,
    pub num_chunks: u32,
    pub num_visible_chunks: u32,
    pub num_figures: u32,
    pub num_figures_visible: u32,
    pub num_particles: u32,
    pub num_particles_visible: u32,
}

pub struct HudInfo {
    pub is_aiming: bool,
    pub is_first_person: bool,
    pub target_entity: Option<specs::Entity>,
    pub selected_entity: Option<(specs::Entity, std::time::Instant)>,
}

pub enum Event {
    ToggleTips(bool),
    SendMessage(String),
    AdjustMousePan(u32),
    AdjustMouseZoom(u32),
    ToggleZoomInvert(bool),
    ToggleMouseYInvert(bool),
    ToggleSmoothPan(bool),
    AdjustViewDistance(u32),
    AdjustSpriteRenderDistance(u32),
    AdjustFigureLoDRenderDistance(u32),
    AdjustMusicVolume(f32),
    AdjustSfxVolume(f32),
    ChangeAudioDevice(String),
    ChangeMaxFPS(u32),
    ChangeFOV(u16),
    ChangeGamma(f32),
    MapZoom(f64),
    AdjustWindowSize([u16; 2]),
    ChangeFullscreenMode(FullscreenMode),
    ToggleParticlesEnabled(bool),
    ChangeAaMode(AaMode),
    ChangeCloudMode(CloudMode),
    ChangeFluidMode(FluidMode),
    ChangeResolution([u16; 2]),
    ChangeBitDepth(Option<u16>),
    ChangeRefreshRate(Option<u16>),
    CrosshairTransp(f32),
    ChatTransp(f32),
    ChatCharName(bool),
    CrosshairType(CrosshairType),
    ToggleXpBar(XpBar),
    Intro(Intro),
    ToggleBarNumbers(BarNumbers),
    ToggleShortcutNumbers(ShortcutNumbers),
    Sct(bool),
    SctPlayerBatch(bool),
    SctDamageBatch(bool),
    SpeechBubbleDarkMode(bool),
    SpeechBubbleIcon(bool),
    ToggleDebug(bool),
    UiScale(ScaleChange),
    CharacterSelection,
    UseSlot(comp::slot::Slot),
    SwapSlots(comp::slot::Slot, comp::slot::Slot),
    DropSlot(comp::slot::Slot),
    ChangeHotbarState(HotbarState),
    Ability3(bool),
    Logout,
    Quit,
    ChangeLanguage(LanguageMetadata),
    ChangeBinding(GameInput),
    ResetBindings,
    ChangeFreeLookBehavior(PressBehavior),
    ChangeAutoWalkBehavior(PressBehavior),
    ChangeStopAutoWalkOnInput(bool),
    CraftRecipe(String),
    InviteMember(common::sync::Uid),
    AcceptInvite,
    DeclineInvite,
    KickMember(common::sync::Uid),
    LeaveGroup,
    AssignLeader(common::sync::Uid),
}

// TODO: Are these the possible layouts we want?
// TODO: Maybe replace this with bitflags.
// `map` is not here because it currently is displayed over the top of other
// open windows.
#[derive(PartialEq)]
pub enum Windows {
    Settings, // Display settings window.
    None,
}

#[derive(Clone, Copy, Debug, Serialize, Deserialize)]
pub enum CrosshairType {
    Round,
    RoundEdges,
    Edges,
}
#[derive(Clone, Copy, Debug, Serialize, Deserialize)]
pub enum Intro {
    Show,
    Never,
}
#[derive(Clone, Copy, Debug, Serialize, Deserialize)]
pub enum XpBar {
    Always,
    OnGain,
}

#[derive(Clone, Copy, Debug, Serialize, Deserialize)]
pub enum BarNumbers {
    Values,
    Percent,
    Off,
}
#[derive(Clone, Copy, Debug, Serialize, Deserialize)]
pub enum ShortcutNumbers {
    On,
    Off,
}
#[derive(Clone, Copy, Debug, Serialize, Deserialize)]
pub enum PressBehavior {
    Toggle = 0,
    Hold = 1,
}

pub struct Show {
    ui: bool,
    intro: bool,
    help: bool,
    crafting: bool,
    debug: bool,
    bag: bool,
    social: bool,
    spell: bool,
    group: bool,
    group_menu: bool,
    esc_menu: bool,
    open_windows: Windows,
    map: bool,
    mini_map: bool,
    ingame: bool,
    settings_tab: SettingsTab,
    social_tab: SocialTab,
    want_grab: bool,
    stats: bool,
    free_look: bool,
    auto_walk: bool,
}
impl Show {
    fn bag(&mut self, open: bool) {
        if !self.esc_menu {
            self.bag = open;
            self.map = false;
            self.want_grab = !open;
        }
    }

    fn toggle_bag(&mut self) { self.bag(!self.bag); }

    fn map(&mut self, open: bool) {
        if !self.esc_menu {
            self.map = open;
            self.bag = false;
            self.crafting = false;
            self.social = false;
            self.spell = false;
            self.want_grab = !open;
        }
    }

    fn social(&mut self, open: bool) {
        if !self.esc_menu {
            self.social = open;
            self.spell = false;
            self.want_grab = !open;
        }
    }

    fn crafting(&mut self, open: bool) {
        if !self.esc_menu {
            self.crafting = open;
            self.bag = open;
            self.want_grab = !open;
        }
    }

    fn spell(&mut self, open: bool) {
        if !self.esc_menu {
            self.social = false;
            self.crafting = false;
            self.spell = open;
            self.want_grab = !open;
        }
    }

    fn toggle_map(&mut self) { self.map(!self.map) }

    fn toggle_mini_map(&mut self) { self.mini_map = !self.mini_map; }

    fn settings(&mut self, open: bool) {
        if !self.esc_menu {
            self.open_windows = if open {
                Windows::Settings
            } else {
                Windows::None
            };
            self.bag = false;
            self.social = false;
            self.crafting = false;
            self.spell = false;
            self.want_grab = !open;
        }
    }

<<<<<<< HEAD
    fn toggle_settings(&mut self, global_state: &mut GlobalState) {
=======
    fn toggle_settings(&mut self, global_state: &GlobalState) {
>>>>>>> 4942b5b3
        match self.open_windows {
            Windows::Settings => {
                #[cfg(feature = "singleplayer")]
                global_state.unpause();

                self.settings(false);
            },
            _ => {
                #[cfg(feature = "singleplayer")]
                global_state.pause();

<<<<<<< HEAD
                self.settings(true);
=======
                self.settings(true)
>>>>>>> 4942b5b3
            },
        };
    }

    fn toggle_help(&mut self) { self.help = !self.help }

    fn toggle_ui(&mut self) { self.ui = !self.ui; }

    fn toggle_windows(&mut self, global_state: &mut GlobalState) {
        if self.bag
            || self.esc_menu
            || self.map
            || self.social
            || self.crafting
            || self.spell
            || self.help
            || self.intro
            || !matches!(self.open_windows, Windows::None)
        {
            self.bag = false;
            self.esc_menu = false;
            self.help = false;
            self.intro = false;
            self.map = false;
            self.social = false;
            self.spell = false;
            self.crafting = false;
            self.open_windows = Windows::None;
            self.want_grab = true;

            // Unpause the game if we are on singleplayer
            #[cfg(feature = "singleplayer")]
            global_state.unpause();
        } else {
            self.esc_menu = true;
            self.want_grab = false;

            // Pause the game if we are on singleplayer
            #[cfg(feature = "singleplayer")]
            global_state.pause();
        }
    }

    fn open_setting_tab(&mut self, tab: SettingsTab) {
        self.open_windows = Windows::Settings;
        self.esc_menu = false;
        self.settings_tab = tab;
        self.bag = false;
        self.want_grab = false;
    }

    fn toggle_social(&mut self) {
        self.social(!self.social);
        self.spell = false;
    }

    fn toggle_crafting(&mut self) { self.crafting(!self.crafting) }

    fn open_social_tab(&mut self, social_tab: SocialTab) {
        self.social_tab = social_tab;
        self.spell = false;
    }

    fn toggle_spell(&mut self) {
        self.spell = !self.spell;
        self.social = false;
    }
}

pub struct Hud {
    ui: Ui,
    ids: Ids,
    world_map: (/* Id */ Rotations, Vec2<u32>),
    imgs: Imgs,
    item_imgs: ItemImgs,
    fonts: ConrodVoxygenFonts,
    rot_imgs: ImgsRot,
    new_messages: VecDeque<comp::ChatMsg>,
    new_notifications: VecDeque<common::msg::Notification>,
    speech_bubbles: HashMap<Uid, comp::SpeechBubble>,
    show: Show,
    //never_show: bool,
    //intro: bool,
    //intro_2: bool,
    to_focus: Option<Option<widget::Id>>,
    force_ungrab: bool,
    force_chat_input: Option<String>,
    force_chat_cursor: Option<Index>,
    tab_complete: Option<String>,
    pulse: f32,
    velocity: f32,
    voxygen_i18n: std::sync::Arc<VoxygenLocalization>,
    slot_manager: slots::SlotManager,
    hotbar: hotbar::State,
    events: Vec<Event>,
    crosshair_opacity: f32,
}

impl Hud {
    pub fn new(global_state: &mut GlobalState, client: &Client) -> Self {
        let window = &mut global_state.window;
        let settings = &global_state.settings;

        let mut ui = Ui::new(window).unwrap();
        ui.set_scaling_mode(settings.gameplay.ui_scale);
        // Generate ids.
        let ids = Ids::new(ui.id_generator());
        // Load world map
        let world_map = (
            ui.add_graphic_with_rotations(Graphic::Image(client.world_map.0.clone())),
            client.world_map.1,
        );
        // Load images.
        let imgs = Imgs::load(&mut ui).expect("Failed to load images!");
        // Load rotation images.
        let rot_imgs = ImgsRot::load(&mut ui).expect("Failed to load rot images!");
        // Load item images.
        let item_imgs = ItemImgs::new(&mut ui, imgs.not_found);
        // Load language.
        let voxygen_i18n = load_expect::<VoxygenLocalization>(&i18n_asset_key(
            &global_state.settings.language.selected_language,
        ));
        // Load fonts.
        let fonts = ConrodVoxygenFonts::load(&voxygen_i18n.fonts, &mut ui)
            .expect("Impossible to load fonts!");
        // Get the server name.
        let server = &client.server_info.name;
        // Get the id, unwrap is safe because this CANNOT be None at this
        // point.
        let character_id = client.active_character_id.unwrap();
        // Create a new HotbarState from the persisted slots.
        let hotbar_state =
            HotbarState::new(global_state.profile.get_hotbar_slots(server, character_id));

        let slot_manager = slots::SlotManager::new(ui.id_generator(), Vec2::broadcast(40.0));

        Self {
            ui,
            imgs,
            world_map,
            rot_imgs,
            item_imgs,
            fonts,
            ids,
            new_messages: VecDeque::new(),
            new_notifications: VecDeque::new(),
            speech_bubbles: HashMap::new(),
            //intro: false,
            //intro_2: false,
            show: Show {
                help: false,
                intro: true,
                debug: false,
                bag: false,
                esc_menu: false,
                open_windows: Windows::None,
                map: false,
                crafting: false,
                ui: true,
                social: false,
                spell: false,
                group: false,
                group_menu: false,
                mini_map: true,
                settings_tab: SettingsTab::Interface,
                social_tab: SocialTab::Online,
                want_grab: true,
                ingame: true,
                stats: false,
                free_look: false,
                auto_walk: false,
            },
            to_focus: None,
            //never_show: false,
            force_ungrab: false,
            force_chat_input: None,
            force_chat_cursor: None,
            tab_complete: None,
            pulse: 0.0,
            velocity: 0.0,
            voxygen_i18n,
            slot_manager,
            hotbar: hotbar_state,
            events: Vec::new(),
            crosshair_opacity: 0.0,
        }
    }

    pub fn update_language(&mut self, voxygen_i18n: std::sync::Arc<VoxygenLocalization>) {
        self.voxygen_i18n = voxygen_i18n;
        self.fonts = ConrodVoxygenFonts::load(&self.voxygen_i18n.fonts, &mut self.ui)
            .expect("Impossible to load fonts!");
    }

    #[allow(clippy::assign_op_pattern)] // TODO: Pending review in #587
    #[allow(clippy::single_match)] // TODO: Pending review in #587
    fn update_layout(
        &mut self,
        client: &Client,
        global_state: &mut GlobalState,
        debug_info: DebugInfo,
        dt: Duration,
        info: HudInfo,
        camera: &Camera,
    ) -> Vec<Event> {
        let mut events = std::mem::replace(&mut self.events, Vec::new());
        let (ref mut ui_widgets, ref mut tooltip_manager) = self.ui.set_widgets();
        // pulse time for pulsating elements
        self.pulse = self.pulse + dt.as_secs_f32();
        self.velocity = match debug_info.velocity {
            Some(velocity) => velocity.0.magnitude(),
            None => 0.0,
        };

        let version = format!(
            "{}-{}",
            env!("CARGO_PKG_VERSION"),
            common::util::GIT_VERSION.to_string()
        );

        if self.show.ingame {
            let ecs = client.state().ecs();
            let pos = ecs.read_storage::<comp::Pos>();
            let stats = ecs.read_storage::<comp::Stats>();
            let energy = ecs.read_storage::<comp::Energy>();
            let hp_floater_lists = ecs.read_storage::<vcomp::HpFloaterList>();
            let uids = ecs.read_storage::<common::sync::Uid>();
            let interpolated = ecs.read_storage::<vcomp::Interpolated>();
            let players = ecs.read_storage::<comp::Player>();
            let scales = ecs.read_storage::<comp::Scale>();
            let bodies = ecs.read_storage::<comp::Body>();
            let items = ecs.read_storage::<comp::Item>();
            let entities = ecs.entities();
            let me = client.entity();
            let own_level = stats
                .get(client.entity())
                .map_or(0, |stats| stats.level.level());
            //self.input = client.read_storage::<comp::ControllerInputs>();
            if let Some(stats) = stats.get(me) {
                // Hurt Frame
                let hp_percentage =
                    stats.health.current() as f32 / stats.health.maximum() as f32 * 100.0;
                if hp_percentage < 10.0 && !stats.is_dead {
                    let hurt_fade =
                        (self.pulse * (10.0 - hp_percentage as f32) * 0.1/* speed factor */).sin()
                            * 0.5
                            + 0.6; //Animation timer
                    Image::new(self.imgs.hurt_bg)
                        .wh_of(ui_widgets.window)
                        .middle_of(ui_widgets.window)
                        .graphics_for(ui_widgets.window)
                        .color(Some(Color::Rgba(1.0, 1.0, 1.0, hurt_fade)))
                        .set(self.ids.hurt_bg, ui_widgets);
                }
                // Alpha Disclaimer
                Text::new(&format!("Veloren Pre-Alpha {}", env!("CARGO_PKG_VERSION")))
                    .font_id(self.fonts.cyri.conrod_id)
                    .font_size(self.fonts.cyri.scale(10))
                    .color(TEXT_COLOR)
                    .mid_top_with_margin_on(ui_widgets.window, 2.0)
                    .set(self.ids.alpha_text, ui_widgets);

                // Death Frame
                if stats.is_dead {
                    Image::new(self.imgs.death_bg)
                        .wh_of(ui_widgets.window)
                        .middle_of(ui_widgets.window)
                        .graphics_for(ui_widgets.window)
                        .color(Some(Color::Rgba(0.0, 0.0, 0.0, 1.0)))
                        .set(self.ids.death_bg, ui_widgets);
                }
                // Crosshair
                let show_crosshair = (info.is_aiming || info.is_first_person) && !stats.is_dead;
                self.crosshair_opacity = Lerp::lerp(
                    self.crosshair_opacity,
                    if show_crosshair { 1.0 } else { 0.0 },
                    5.0 * dt.as_secs_f32(),
                );

                if !self.show.help {
                    Image::new(
                        // TODO: Do we want to match on this every frame?
                        match global_state.settings.gameplay.crosshair_type {
                            CrosshairType::Round => self.imgs.crosshair_outer_round,
                            CrosshairType::RoundEdges => self.imgs.crosshair_outer_round_edges,
                            CrosshairType::Edges => self.imgs.crosshair_outer_edges,
                        },
                    )
                    .w_h(21.0 * 1.5, 21.0 * 1.5)
                    .middle_of(ui_widgets.window)
                    .color(Some(Color::Rgba(
                        1.0,
                        1.0,
                        1.0,
                        self.crosshair_opacity * global_state.settings.gameplay.crosshair_transp,
                    )))
                    .set(self.ids.crosshair_outer, ui_widgets);
                    Image::new(self.imgs.crosshair_inner)
                        .w_h(21.0 * 2.0, 21.0 * 2.0)
                        .middle_of(self.ids.crosshair_outer)
                        .color(Some(Color::Rgba(1.0, 1.0, 1.0, 0.6)))
                        .set(self.ids.crosshair_inner, ui_widgets);
                }
            }

            // Max amount the sct font size increases when "flashing"
            const FLASH_MAX: f32 = 25.0;

            // Get player position.
            let player_pos = client
                .state()
                .ecs()
                .read_storage::<comp::Pos>()
                .get(client.entity())
                .map_or(Vec3::zero(), |pos| pos.0);
            // SCT Output values are called hp_damage and floater.hp_change
            // Numbers are currently divided by 10 and rounded
            if global_state.settings.gameplay.sct {
                // Render Player SCT numbers
                let mut player_sct_bg_id_walker = self.ids.player_sct_bgs.walk();
                let mut player_sct_id_walker = self.ids.player_scts.walk();
                if let (Some(HpFloaterList { floaters, .. }), Some(stats)) = (
                    hp_floater_lists
                        .get(me)
                        .filter(|fl| !fl.floaters.is_empty()),
                    stats.get(me),
                ) {
                    if global_state.settings.gameplay.sct_player_batch {
                        let number_speed = 100.0; // Player Batched Numbers Speed
                        let player_sct_bg_id = player_sct_bg_id_walker.next(
                            &mut self.ids.player_sct_bgs,
                            &mut ui_widgets.widget_id_generator(),
                        );
                        let player_sct_id = player_sct_id_walker.next(
                            &mut self.ids.player_scts,
                            &mut ui_widgets.widget_id_generator(),
                        );
                        // Calculate total change
                        // Ignores healing
                        let hp_damage = floaters.iter().fold(0, |acc, f| f.hp_change.min(0) + acc);
                        // Divide by 10 to stay in the same dimension as the HP display
                        let hp_dmg_rounded_abs = ((hp_damage + 5) / 10).abs();
                        let max_hp_frac = hp_damage.abs() as f32 / stats.health.maximum() as f32;
                        let timer = floaters
                            .last()
                            .expect("There must be at least one floater")
                            .timer;
                        // Increase font size based on fraction of maximum health
                        // "flashes" by having a larger size in the first 100ms
                        let font_size = 30
                            + (max_hp_frac * 30.0) as u32
                            + if timer < 0.1 {
                                (FLASH_MAX * (1.0 - timer / 0.1)) as u32
                            } else {
                                0
                            };
                        // Timer sets the widget offset
                        let y = timer as f64 * number_speed * -1.0;
                        // Timer sets text transparency
                        let hp_fade =
                            ((crate::ecs::sys::floater::MY_HP_SHOWTIME - timer) * 0.25) + 0.2;
                        Text::new(&format!("{}", hp_dmg_rounded_abs))
                            .font_size(font_size)
                            .font_id(self.fonts.cyri.conrod_id)
                            .color(if hp_damage < 0 {
                                Color::Rgba(0.0, 0.0, 0.0, hp_fade)
                            } else {
                                Color::Rgba(0.0, 0.0, 0.0, 0.0)
                            })
                            .mid_bottom_with_margin_on(ui_widgets.window, 297.0 + y)
                            .set(player_sct_bg_id, ui_widgets);
                        Text::new(&format!("{}", hp_dmg_rounded_abs))
                            .font_size(font_size)
                            .font_id(self.fonts.cyri.conrod_id)
                            .color(if hp_damage < 0 {
                                Color::Rgba(1.0, 0.1, 0.0, hp_fade)
                            } else {
                                Color::Rgba(0.0, 0.0, 0.0, 0.0)
                            })
                            .mid_bottom_with_margin_on(ui_widgets.window, 300.0 + y)
                            .set(player_sct_id, ui_widgets);
                    };
                    for floater in floaters {
                        // Healing always single numbers so just skip damage when in batch mode

                        if global_state.settings.gameplay.sct_player_batch && floater.hp_change < 0
                        {
                            continue;
                        }
                        let number_speed = 50.0; // Player Heal Speed
                        let player_sct_bg_id = player_sct_bg_id_walker.next(
                            &mut self.ids.player_sct_bgs,
                            &mut ui_widgets.widget_id_generator(),
                        );
                        let player_sct_id = player_sct_id_walker.next(
                            &mut self.ids.player_scts,
                            &mut ui_widgets.widget_id_generator(),
                        );
                        let max_hp_frac =
                            floater.hp_change.abs() as f32 / stats.health.maximum() as f32;
                        // Increase font size based on fraction of maximum health
                        // "flashes" by having a larger size in the first 100ms
                        let font_size = 30
                            + (max_hp_frac * 30.0) as u32
                            + if floater.timer < 0.1 {
                                (FLASH_MAX * (1.0 - floater.timer / 0.1)) as u32
                            } else {
                                0
                            };
                        // Timer sets the widget offset
                        let y = if floater.hp_change < 0 {
                            floater.timer as f64
                            * number_speed
                            * floater.hp_change.signum() as f64
                            //* -1.0
                            + 300.0
                                - ui_widgets.win_h * 0.5
                        } else {
                            floater.timer as f64
                                * number_speed
                                * floater.hp_change.signum() as f64
                                * -1.0
                                + 300.0
                                - ui_widgets.win_h * 0.5
                        };
                        // Healing is offset randomly
                        let x = if floater.hp_change < 0 {
                            0.0
                        } else {
                            (floater.rand as f64 - 0.5) * 0.2 * ui_widgets.win_w
                        };
                        // Timer sets text transparency
                        let hp_fade = ((crate::ecs::sys::floater::MY_HP_SHOWTIME - floater.timer)
                            * 0.25)
                            + 0.2;
                        Text::new(&format!("{}", (floater.hp_change / 10).abs()))
                            .font_size(font_size)
                            .font_id(self.fonts.cyri.conrod_id)
                            .color(Color::Rgba(0.0, 0.0, 0.0, hp_fade))
                            .x_y(x, y - 3.0)
                            .set(player_sct_bg_id, ui_widgets);
                        Text::new(&format!("{}", (floater.hp_change / 10).abs()))
                            .font_size(font_size)
                            .font_id(self.fonts.cyri.conrod_id)
                            .color(if floater.hp_change < 0 {
                                Color::Rgba(1.0, 0.1, 0.0, hp_fade)
                            } else {
                                Color::Rgba(0.1, 1.0, 0.1, hp_fade)
                            })
                            .x_y(x, y)
                            .set(player_sct_id, ui_widgets);
                    }
                }
                // EXP Numbers
                if let (Some(floaters), Some(stats)) = (
                    Some(&*ecs.read_resource::<crate::ecs::MyExpFloaterList>())
                        .map(|l| &l.floaters)
                        .filter(|f| !f.is_empty()),
                    stats.get(me),
                ) {
                    // TODO replace with setting
                    let batched_sct = false;
                    if batched_sct {
                        let number_speed = 50.0; // Number Speed for Cumulated EXP
                        let player_sct_bg_id = player_sct_bg_id_walker.next(
                            &mut self.ids.player_sct_bgs,
                            &mut ui_widgets.widget_id_generator(),
                        );
                        let player_sct_id = player_sct_id_walker.next(
                            &mut self.ids.player_scts,
                            &mut ui_widgets.widget_id_generator(),
                        );
                        // Sum xp change
                        let exp_change = floaters.iter().fold(0, |acc, f| f.exp_change + acc);
                        // Can't fail since we filtered out empty lists above
                        let (timer, rand) = floaters
                            .last()
                            .map(|f| (f.timer, f.rand))
                            .expect("Impossible");
                        // Increase font size based on fraction of maximum health
                        // "flashes" by having a larger size in the first 100ms
                        let font_size_xp = 30
                            + ((exp_change.abs() as f32 / stats.exp.maximum() as f32).min(1.0)
                                * 50.0) as u32
                            + if timer < 0.1 {
                                (FLASH_MAX * (1.0 - timer / 0.1)) as u32
                            } else {
                                0
                            };

                        let y = timer as f64 * number_speed; // Timer sets the widget offset
                        let fade = ((4.0 - timer as f32) * 0.25) + 0.2; // Timer sets text transparency

                        Text::new(&format!("{} Exp", exp_change))
                            .font_size(font_size_xp)
                            .font_id(self.fonts.cyri.conrod_id)
                            .color(Color::Rgba(0.0, 0.0, 0.0, fade))
                            .x_y(
                                ui_widgets.win_w * (0.5 * rand.0 as f64 - 0.25),
                                ui_widgets.win_h * (0.15 * rand.1 as f64) + y - 3.0,
                            )
                            .set(player_sct_bg_id, ui_widgets);
                        Text::new(&format!("{} Exp", exp_change))
                            .font_size(font_size_xp)
                            .font_id(self.fonts.cyri.conrod_id)
                            .color(Color::Rgba(0.59, 0.41, 0.67, fade))
                            .x_y(
                                ui_widgets.win_w * (0.5 * rand.0 as f64 - 0.25),
                                ui_widgets.win_h * (0.15 * rand.1 as f64) + y,
                            )
                            .set(player_sct_id, ui_widgets);
                    } else {
                        for floater in floaters {
                            let number_speed = 50.0; // Number Speed for Single EXP
                            let player_sct_bg_id = player_sct_bg_id_walker.next(
                                &mut self.ids.player_sct_bgs,
                                &mut ui_widgets.widget_id_generator(),
                            );
                            let player_sct_id = player_sct_id_walker.next(
                                &mut self.ids.player_scts,
                                &mut ui_widgets.widget_id_generator(),
                            );
                            // Increase font size based on fraction of maximum health
                            // "flashes" by having a larger size in the first 100ms
                            let font_size_xp = 30
                                + ((floater.exp_change.abs() as f32 / stats.exp.maximum() as f32)
                                    .min(1.0)
                                    * 50.0) as u32
                                + if floater.timer < 0.1 {
                                    (FLASH_MAX * (1.0 - floater.timer / 0.1)) as u32
                                } else {
                                    0
                                };

                            let y = floater.timer as f64 * number_speed; // Timer sets the widget offset
                            let fade = ((4.0 - floater.timer as f32) * 0.25) + 0.2; // Timer sets text transparency

                            Text::new(&format!("{} Exp", floater.exp_change))
                                .font_size(font_size_xp)
                                .font_id(self.fonts.cyri.conrod_id)
                                .color(Color::Rgba(0.0, 0.0, 0.0, fade))
                                .x_y(
                                    ui_widgets.win_w * (0.5 * floater.rand.0 as f64 - 0.25),
                                    ui_widgets.win_h * (0.15 * floater.rand.1 as f64) + y - 3.0,
                                )
                                .set(player_sct_bg_id, ui_widgets);
                            Text::new(&format!("{} Exp", floater.exp_change))
                                .font_size(font_size_xp)
                                .font_id(self.fonts.cyri.conrod_id)
                                .color(Color::Rgba(0.59, 0.41, 0.67, fade))
                                .x_y(
                                    ui_widgets.win_w * (0.5 * floater.rand.0 as f64 - 0.25),
                                    ui_widgets.win_h * (0.15 * floater.rand.1 as f64) + y,
                                )
                                .set(player_sct_id, ui_widgets);
                        }
                    }
                }
            }

            // Pop speech bubbles
            let now = Instant::now();
            self.speech_bubbles
                .retain(|_uid, bubble| bubble.timeout > now);

            // Push speech bubbles
            for msg in self.new_messages.iter() {
                if let Some((bubble, uid)) = msg.to_bubble() {
                    self.speech_bubbles.insert(uid, bubble);
                }
            }

            let mut overhead_walker = self.ids.overheads.walk();
            let mut overitem_walker = self.ids.overitems.walk();
            let mut sct_walker = self.ids.scts.walk();
            let mut sct_bg_walker = self.ids.sct_bgs.walk();

            // Render overitem name
            for (pos, item, distance) in (&entities, &pos, &items)
                .join()
                .map(|(_, pos, item)| (pos, item, pos.0.distance_squared(player_pos)))
                .filter(|(_, _, distance)| distance < &common::comp::MAX_PICKUP_RANGE_SQR)
            {
                let overitem_id = overitem_walker.next(
                    &mut self.ids.overitems,
                    &mut ui_widgets.widget_id_generator(),
                );
                let ingame_pos = pos.0 + Vec3::unit_z() * 1.2;

                // Item name
                overitem::Overitem::new(&item.name(), &distance, &self.fonts)
                    .x_y(0.0, 100.0)
                    .position_ingame(ingame_pos)
                    .set(overitem_id, ui_widgets);
            }

            // Render overhead name tags and health bars
            for (pos, name, stats, energy, height_offset, hpfl, uid, in_group) in (
                &entities,
                &pos,
                interpolated.maybe(),
                &stats,
                energy.maybe(),
                players.maybe(),
                scales.maybe(),
                &bodies,
                &hp_floater_lists,
                &uids,
            )
                .join()
                .map(|(a, b, c, d, e, f, g, h, i, uid)| {
                    (
                        a,
                        b,
                        c,
                        d,
                        e,
                        f,
                        g,
                        h,
                        i,
                        uid,
                        client.group_members().contains_key(uid),
                    )
                })
                .filter(|(entity, pos, _, stats, _, _, _, _, hpfl, _, in_group)| {
                    *entity != me && !stats.is_dead
                    && (stats.health.current() != stats.health.maximum()
                         || info.target_entity.map_or(false, |e| e == *entity)
                         || info.selected_entity.map_or(false, |s| s.0 == *entity)
                         || *in_group
                    )
                    // Don't show outside a certain range
                     && pos.0.distance_squared(player_pos)
                        < (if *in_group
                        {
                            NAMETAG_GROUP_RANGE
                        } else if hpfl
                            .time_since_last_dmg_by_me
                            .map_or(false, |t| t < NAMETAG_DMG_TIME)
                        {
                            NAMETAG_DMG_RANGE
                        } else {
                            NAMETAG_RANGE
                        })
                        .powi(2)
                })
                .map(
                    |(
                        _,
                        pos,
                        interpolated,
                        stats,
                        energy,
                        player,
                        scale,
                        body,
                        hpfl,
                        uid,
                        in_group,
                    )| {
                        // TODO: This is temporary
                        // If the player used the default character name display their name instead
                        let name = if stats.name == "Character Name" {
                            player.map_or(&stats.name, |p| &p.alias)
                        } else {
                            &stats.name
                        };
                        (
                            interpolated.map_or(pos.0, |i| i.pos),
                            name,
                            stats,
                            energy,
                            // TODO: when body.height() is more accurate remove the 2.0
                            body.height() * 2.0 * scale.map_or(1.0, |s| s.0),
                            hpfl,
                            uid,
                            in_group,
                        )
                    },
                )
            {
                let bubble = self.speech_bubbles.get(uid);

                let overhead_id = overhead_walker.next(
                    &mut self.ids.overheads,
                    &mut ui_widgets.widget_id_generator(),
                );
                let ingame_pos = pos + Vec3::unit_z() * height_offset;

                // Speech bubble, name, level, and hp bars
                overhead::Overhead::new(
                    &name,
                    bubble,
                    stats,
                    energy,
                    own_level,
                    in_group,
                    &global_state.settings.gameplay,
                    self.pulse,
                    &self.voxygen_i18n,
                    &self.imgs,
                    &self.fonts,
                )
                .x_y(0.0, 100.0)
                .position_ingame(ingame_pos)
                .set(overhead_id, ui_widgets);

                // Enemy SCT
                if global_state.settings.gameplay.sct && !hpfl.floaters.is_empty() {
                    let floaters = &hpfl.floaters;

                    // Colors
                    const WHITE: Rgb<f32> = Rgb::new(1.0, 0.9, 0.8);
                    const LIGHT_OR: Rgb<f32> = Rgb::new(1.0, 0.925, 0.749);
                    const LIGHT_MED_OR: Rgb<f32> = Rgb::new(1.0, 0.85, 0.498);
                    const MED_OR: Rgb<f32> = Rgb::new(1.0, 0.776, 0.247);
                    const DARK_ORANGE: Rgb<f32> = Rgb::new(1.0, 0.7, 0.0);
                    const RED_ORANGE: Rgb<f32> = Rgb::new(1.0, 0.349, 0.0);
                    const DAMAGE_COLORS: [Rgb<f32>; 6] = [
                        WHITE,
                        LIGHT_OR,
                        LIGHT_MED_OR,
                        MED_OR,
                        DARK_ORANGE,
                        RED_ORANGE,
                    ];
                    // Largest value that select the first color is 40, then it shifts colors
                    // every 5
                    let font_col = |font_size: u32| {
                        DAMAGE_COLORS[(font_size.saturating_sub(36) / 5).min(5) as usize]
                    };

                    if global_state.settings.gameplay.sct_damage_batch {
                        let number_speed = 50.0; // Damage number speed
                        let sct_id = sct_walker
                            .next(&mut self.ids.scts, &mut ui_widgets.widget_id_generator());
                        let sct_bg_id = sct_bg_walker
                            .next(&mut self.ids.sct_bgs, &mut ui_widgets.widget_id_generator());
                        // Calculate total change
                        // Ignores healing
                        let hp_damage = floaters.iter().fold(0, |acc, f| {
                            if f.hp_change < 0 {
                                acc + f.hp_change
                            } else {
                                acc
                            }
                        });
                        // Divide by 10 to stay in the same dimension as the HP display
                        let hp_dmg_rounded_abs = ((hp_damage + 5) / 10).abs();
                        let max_hp_frac = hp_damage.abs() as f32 / stats.health.maximum() as f32;
                        let timer = floaters
                            .last()
                            .expect("There must be at least one floater")
                            .timer;
                        // Increase font size based on fraction of maximum health
                        // "flashes" by having a larger size in the first 100ms
                        let font_size = 30
                            + (max_hp_frac * 30.0) as u32
                            + if timer < 0.1 {
                                (FLASH_MAX * (1.0 - timer / 0.1)) as u32
                            } else {
                                0
                            };
                        let font_col = font_col(font_size);
                        // Timer sets the widget offset
                        let y = (timer as f64 / crate::ecs::sys::floater::HP_SHOWTIME as f64
                            * number_speed)
                            + 100.0;
                        // Timer sets text transparency
                        let fade = ((crate::ecs::sys::floater::HP_SHOWTIME - timer) * 0.25) + 0.2;

                        Text::new(&format!("{}", hp_dmg_rounded_abs))
                            .font_size(font_size)
                            .font_id(self.fonts.cyri.conrod_id)
                            .color(Color::Rgba(0.0, 0.0, 0.0, fade))
                            .x_y(0.0, y - 3.0)
                            .position_ingame(ingame_pos)
                            .set(sct_bg_id, ui_widgets);
                        Text::new(&format!("{}", hp_dmg_rounded_abs))
                            .font_size(font_size)
                            .font_id(self.fonts.cyri.conrod_id)
                            .x_y(0.0, y)
                            .color(if hp_damage < 0 {
                                Color::Rgba(font_col.r, font_col.g, font_col.b, fade)
                            } else {
                                Color::Rgba(0.1, 1.0, 0.1, fade)
                            })
                            .position_ingame(ingame_pos)
                            .set(sct_id, ui_widgets);
                    } else {
                        for floater in floaters {
                            let number_speed = 250.0; // Single Numbers Speed
                            let sct_id = sct_walker
                                .next(&mut self.ids.scts, &mut ui_widgets.widget_id_generator());
                            let sct_bg_id = sct_bg_walker
                                .next(&mut self.ids.sct_bgs, &mut ui_widgets.widget_id_generator());
                            // Calculate total change
                            let max_hp_frac =
                                floater.hp_change.abs() as f32 / stats.health.maximum() as f32;
                            // Increase font size based on fraction of maximum health
                            // "flashes" by having a larger size in the first 100ms
                            let font_size = 30
                                + (max_hp_frac * 30.0) as u32
                                + if floater.timer < 0.1 {
                                    (FLASH_MAX * (1.0 - floater.timer / 0.1)) as u32
                                } else {
                                    0
                                };
                            let font_col = font_col(font_size);
                            // Timer sets the widget offset
                            let y = (floater.timer as f64
                                / crate::ecs::sys::floater::HP_SHOWTIME as f64
                                * number_speed)
                                + 100.0;
                            // Timer sets text transparency
                            let fade = ((crate::ecs::sys::floater::HP_SHOWTIME - floater.timer)
                                * 0.25)
                                + 0.2;

                            Text::new(&format!("{}", (floater.hp_change / 10).abs()))
                                .font_size(font_size)
                                .font_id(self.fonts.cyri.conrod_id)
                                .color(if floater.hp_change < 0 {
                                    Color::Rgba(0.0, 0.0, 0.0, fade)
                                } else {
                                    Color::Rgba(0.0, 0.0, 0.0, 1.0)
                                })
                                .x_y(0.0, y - 3.0)
                                .position_ingame(ingame_pos)
                                .set(sct_bg_id, ui_widgets);
                            Text::new(&format!("{}", (floater.hp_change / 10).abs()))
                                .font_size(font_size)
                                .font_id(self.fonts.cyri.conrod_id)
                                .x_y(0.0, y)
                                .color(if floater.hp_change < 0 {
                                    Color::Rgba(font_col.r, font_col.g, font_col.b, fade)
                                } else {
                                    Color::Rgba(0.1, 1.0, 0.1, 1.0)
                                })
                                .position_ingame(ingame_pos)
                                .set(sct_id, ui_widgets);
                        }
                    }
                }
            }
        }

        // Temporary Example Quest
        if self.show.intro && !self.show.esc_menu {
            match global_state.settings.gameplay.intro_show {
                Intro::Show => {
                    if self.pulse > 20.0 {
                        self.show.want_grab = false;
                        let quest_headline = &self.voxygen_i18n.get("hud.temp_quest_headline");
                        let quest_text = &self.voxygen_i18n.get("hud.temp_quest_text");
                        Image::new(self.imgs.quest_bg)
                            .w_h(404.0, 858.0)
                            .middle_of(ui_widgets.window)
                            .set(self.ids.quest_bg, ui_widgets);

                        Text::new(quest_headline)
                            .mid_top_with_margin_on(self.ids.quest_bg, 310.0)
                            .font_size(self.fonts.cyri.scale(30))
                            .font_id(self.fonts.cyri.conrod_id)
                            .color(TEXT_BG)
                            .set(self.ids.q_headline_bg, ui_widgets);
                        Text::new(quest_headline)
                            .bottom_left_with_margins_on(self.ids.q_headline_bg, 1.0, 1.0)
                            .font_size(self.fonts.cyri.scale(30))
                            .font_id(self.fonts.cyri.conrod_id)
                            .color(TEXT_COLOR)
                            .set(self.ids.q_headline, ui_widgets);

                        Text::new(quest_text)
                            .down_from(self.ids.q_headline_bg, 40.0)
                            .font_size(self.fonts.cyri.scale(17))
                            .font_id(self.fonts.cyri.conrod_id)
                            .color(TEXT_BG)
                            .set(self.ids.q_text_bg, ui_widgets);
                        Text::new(quest_text)
                            .bottom_left_with_margins_on(self.ids.q_text_bg, 1.0, 1.0)
                            .font_size(self.fonts.cyri.scale(17))
                            .font_id(self.fonts.cyri.conrod_id)
                            .color(TEXT_COLOR)
                            .set(self.ids.q_text, ui_widgets);

                        if Button::image(self.imgs.button)
                            .w_h(212.0, 52.0)
                            .hover_image(self.imgs.button_hover)
                            .press_image(self.imgs.button_press)
                            .mid_bottom_with_margin_on(self.ids.q_text_bg, -120.0)
                            .label(&self.voxygen_i18n.get("common.accept"))
                            .label_font_id(self.fonts.cyri.conrod_id)
                            .label_font_size(self.fonts.cyri.scale(22))
                            .label_color(TEXT_COLOR)
                            .label_y(conrod_core::position::Relative::Scalar(2.0))
                            .set(self.ids.accept_button, ui_widgets)
                            .was_clicked()
                        {
                            self.show.intro = !self.show.intro;
                            events.push(Event::Intro(Intro::Never));
                            self.show.want_grab = true;
                        }
                    }
                },
                Intro::Never => {
                    self.show.intro = false;
                },
            }
        }

        // Display debug window.
        if global_state.settings.gameplay.toggle_debug {
            // Alpha Version
            Text::new(&version)
                .top_left_with_margins_on(ui_widgets.window, 5.0, 5.0)
                .font_size(self.fonts.cyri.scale(14))
                .font_id(self.fonts.cyri.conrod_id)
                .color(TEXT_COLOR)
                .set(self.ids.version, ui_widgets);
            // Ticks per second
            Text::new(&format!("FPS: {:.0}", debug_info.tps))
                .color(TEXT_COLOR)
                .down_from(self.ids.version, 5.0)
                .font_id(self.fonts.cyri.conrod_id)
                .font_size(self.fonts.cyri.scale(14))
                .set(self.ids.fps_counter, ui_widgets);
            // Ping
            Text::new(&format!("Ping: {:.0}ms", debug_info.ping_ms))
                .color(TEXT_COLOR)
                .down_from(self.ids.fps_counter, 5.0)
                .font_id(self.fonts.cyri.conrod_id)
                .font_size(self.fonts.cyri.scale(14))
                .set(self.ids.ping, ui_widgets);
            // Player's position
            let coordinates_text = match debug_info.coordinates {
                Some(coordinates) => format!(
                    "Coordinates: ({:.0}, {:.0}, {:.0})",
                    coordinates.0.x, coordinates.0.y, coordinates.0.z,
                ),
                None => "Player has no Pos component".to_owned(),
            };
            Text::new(&coordinates_text)
                .color(TEXT_COLOR)
                .down_from(self.ids.ping, 5.0)
                .font_id(self.fonts.cyri.conrod_id)
                .font_size(self.fonts.cyri.scale(14))
                .set(self.ids.coordinates, ui_widgets);
            // Player's velocity
            let velocity_text = match debug_info.velocity {
                Some(velocity) => format!(
                    "Velocity: ({:.1}, {:.1}, {:.1}) [{:.1} u/s]",
                    velocity.0.x,
                    velocity.0.y,
                    velocity.0.z,
                    velocity.0.magnitude()
                ),
                None => "Player has no Vel component".to_owned(),
            };
            Text::new(&velocity_text)
                .color(TEXT_COLOR)
                .down_from(self.ids.coordinates, 5.0)
                .font_id(self.fonts.cyri.conrod_id)
                .font_size(self.fonts.cyri.scale(14))
                .set(self.ids.velocity, ui_widgets);
            // Player's orientation vector
            let orientation_text = match debug_info.ori {
                Some(ori) => format!(
                    "Orientation: ({:.1}, {:.1}, {:.1})",
                    ori.0.x, ori.0.y, ori.0.z,
                ),
                None => "Player has no Ori component".to_owned(),
            };
            Text::new(&orientation_text)
                .color(TEXT_COLOR)
                .down_from(self.ids.velocity, 5.0)
                .font_id(self.fonts.cyri.conrod_id)
                .font_size(self.fonts.cyri.scale(14))
                .set(self.ids.orientation, ui_widgets);
            // Loaded distance
            Text::new(&format!(
                "View distance: {:.2} blocks ({:.2} chunks)",
                client.loaded_distance(),
                client.loaded_distance() / TerrainChunk::RECT_SIZE.x as f32,
            ))
            .color(TEXT_COLOR)
            .down_from(self.ids.orientation, 5.0)
            .font_id(self.fonts.cyri.conrod_id)
            .font_size(self.fonts.cyri.scale(14))
            .set(self.ids.loaded_distance, ui_widgets);
            // Time
            let time_in_seconds = client.state().get_time_of_day();
            let current_time = NaiveTime::from_num_seconds_from_midnight(
                // Wraps around back to 0s if it exceeds 24 hours (24 hours = 86400s)
                (time_in_seconds as u64 % 86400) as u32,
                0,
            );
            Text::new(&format!(
                "Time: {}",
                current_time.format("%H:%M").to_string()
            ))
            .color(TEXT_COLOR)
            .down_from(self.ids.loaded_distance, 5.0)
            .font_id(self.fonts.cyri.conrod_id)
            .font_size(self.fonts.cyri.scale(14))
            .set(self.ids.time, ui_widgets);

            // Number of entities
            let entity_count = client.state().ecs().entities().join().count();
            Text::new(&format!("Entity count: {}", entity_count))
                .color(TEXT_COLOR)
                .down_from(self.ids.time, 5.0)
                .font_id(self.fonts.cyri.conrod_id)
                .font_size(self.fonts.cyri.scale(14))
                .set(self.ids.entity_count, ui_widgets);

            // Number of chunks
            Text::new(&format!(
                "Chunks: {} ({} visible)",
                debug_info.num_chunks, debug_info.num_visible_chunks,
            ))
            .color(TEXT_COLOR)
            .down_from(self.ids.entity_count, 5.0)
            .font_id(self.fonts.cyri.conrod_id)
            .font_size(self.fonts.cyri.scale(14))
            .set(self.ids.num_chunks, ui_widgets);

            // Number of figures
            Text::new(&format!(
                "Figures: {} ({} visible)",
                debug_info.num_figures, debug_info.num_figures_visible,
            ))
            .color(TEXT_COLOR)
            .down_from(self.ids.num_chunks, 5.0)
            .font_id(self.fonts.cyri.conrod_id)
            .font_size(self.fonts.cyri.scale(14))
            .set(self.ids.num_figures, ui_widgets);

            // Number of particles
            Text::new(&format!(
                "Particles: {} ({} visible)",
                debug_info.num_particles, debug_info.num_particles_visible,
            ))
            .color(TEXT_COLOR)
            .down_from(self.ids.num_figures, 5.0)
            .font_id(self.fonts.cyri.conrod_id)
            .font_size(self.fonts.cyri.scale(14))
            .set(self.ids.num_particles, ui_widgets);

            // Help Window
            if let Some(help_key) = global_state.settings.controls.get_binding(GameInput::Help) {
                Text::new(
                    &self
                        .voxygen_i18n
                        .get("hud.press_key_to_toggle_keybindings_fmt")
                        .replace("{key}", help_key.to_string().as_str()),
                )
                .color(TEXT_COLOR)
                .down_from(self.ids.num_particles, 5.0)
                .font_id(self.fonts.cyri.conrod_id)
                .font_size(self.fonts.cyri.scale(14))
                .set(self.ids.help_info, ui_widgets);
            }
            // Info about Debug Shortcut
            if let Some(toggle_debug_key) = global_state
                .settings
                .controls
                .get_binding(GameInput::ToggleDebug)
            {
                Text::new(
                    &self
                        .voxygen_i18n
                        .get("hud.press_key_to_toggle_debug_info_fmt")
                        .replace("{key}", toggle_debug_key.to_string().as_str()),
                )
                .color(TEXT_COLOR)
                .down_from(self.ids.help_info, 5.0)
                .font_id(self.fonts.cyri.conrod_id)
                .font_size(self.fonts.cyri.scale(14))
                .set(self.ids.debug_info, ui_widgets);
            }
        } else {
            // Help Window
            if let Some(help_key) = global_state.settings.controls.get_binding(GameInput::Help) {
                Text::new(
                    &self
                        .voxygen_i18n
                        .get("hud.press_key_to_show_keybindings_fmt")
                        .replace("{key}", help_key.to_string().as_str()),
                )
                .color(TEXT_COLOR)
                .top_left_with_margins_on(ui_widgets.window, 5.0, 5.0)
                .font_id(self.fonts.cyri.conrod_id)
                .font_size(self.fonts.cyri.scale(16))
                .set(self.ids.help_info, ui_widgets);
            }
            // Info about Debug Shortcut
            if let Some(toggle_debug_key) = global_state
                .settings
                .controls
                .get_binding(GameInput::ToggleDebug)
            {
                Text::new(
                    &self
                        .voxygen_i18n
                        .get("hud.press_key_to_show_debug_info_fmt")
                        .replace("{key}", toggle_debug_key.to_string().as_str()),
                )
                .color(TEXT_COLOR)
                .down_from(self.ids.help_info, 5.0)
                .font_id(self.fonts.cyri.conrod_id)
                .font_size(self.fonts.cyri.scale(12))
                .set(self.ids.debug_info, ui_widgets);
            }
        }

        // Help Text
        if self.show.help && !self.show.map && !self.show.esc_menu {
            Image::new(self.imgs.help)
                .middle_of(ui_widgets.window)
                .w_h(1260.0, 519.0)
                .set(self.ids.help, ui_widgets);
            // X-button
            if Button::image(self.imgs.close_button)
                .w_h(40.0, 40.0)
                .hover_image(self.imgs.close_button_hover)
                .press_image(self.imgs.close_button_press)
                .top_right_with_margins_on(self.ids.help, 0.0, 0.0)
                .color(Color::Rgba(1.0, 1.0, 1.0, 0.8))
                .set(self.ids.button_help2, ui_widgets)
                .was_clicked()
            {
                self.show.help = false;
            };
        }

        // Bag button and nearby icons
        let ecs = client.state().ecs();
        let stats = ecs.read_storage::<comp::Stats>();
        if let Some(player_stats) = stats.get(client.entity()) {
            match Buttons::new(
                client,
                self.show.bag,
                &self.imgs,
                &self.fonts,
                global_state,
                &self.rot_imgs,
                tooltip_manager,
                &self.voxygen_i18n,
                &player_stats,
            )
            .set(self.ids.buttons, ui_widgets)
            {
                Some(buttons::Event::ToggleBag) => self.show.toggle_bag(),
                Some(buttons::Event::ToggleSettings) => self.show.toggle_settings(global_state),
                Some(buttons::Event::ToggleSocial) => self.show.toggle_social(),
                Some(buttons::Event::ToggleSpell) => self.show.toggle_spell(),
                Some(buttons::Event::ToggleMap) => self.show.toggle_map(),
                Some(buttons::Event::ToggleCrafting) => self.show.toggle_crafting(),
                None => {},
            }
        }

        // Popup (waypoint saved and similar notifications)
        Popup::new(
            &self.voxygen_i18n,
            client,
            &self.new_notifications,
            &self.fonts,
            &self.show,
        )
        .set(self.ids.popup, ui_widgets);

        // MiniMap
        match MiniMap::new(
            &self.show,
            client,
            &self.imgs,
            &self.rot_imgs,
            &self.world_map,
            &self.fonts,
            camera.get_orientation(),
        )
        .set(self.ids.minimap, ui_widgets)
        {
            Some(minimap::Event::Toggle) => self.show.toggle_mini_map(),
            None => {},
        }

        // Bag contents
        if self.show.bag {
            if let Some(player_stats) = stats.get(client.entity()) {
                match Bag::new(
                    client,
                    &self.imgs,
                    &self.item_imgs,
                    &self.fonts,
                    &self.rot_imgs,
                    tooltip_manager,
                    &mut self.slot_manager,
                    self.pulse,
                    &self.voxygen_i18n,
                    &player_stats,
                    &self.show,
                )
                .set(self.ids.bag, ui_widgets)
                {
                    Some(bag::Event::Stats) => self.show.stats = !self.show.stats,
                    Some(bag::Event::Close) => {
                        self.show.bag(false);
                        self.force_ungrab = true;
                    },
                    None => {},
                }
            }
        }
        // Skillbar
        // Get player stats
        let ecs = client.state().ecs();
        let entity = client.entity();
        let stats = ecs.read_storage::<comp::Stats>();
        let loadouts = ecs.read_storage::<comp::Loadout>();
        let energies = ecs.read_storage::<comp::Energy>();
        let character_states = ecs.read_storage::<comp::CharacterState>();
        let controllers = ecs.read_storage::<comp::Controller>();
        let inventories = ecs.read_storage::<comp::Inventory>();
        if let (
            Some(stats),
            Some(loadout),
            Some(energy),
            Some(character_state),
            Some(controller),
            Some(inventory),
        ) = (
            stats.get(entity),
            loadouts.get(entity),
            energies.get(entity),
            character_states.get(entity),
            controllers.get(entity).map(|c| &c.inputs),
            inventories.get(entity),
        ) {
            Skillbar::new(
                global_state,
                &self.imgs,
                &self.item_imgs,
                &self.fonts,
                &self.rot_imgs,
                &stats,
                &loadout,
                &energy,
                &character_state,
                self.pulse,
                &controller,
                &inventory,
                &self.hotbar,
                tooltip_manager,
                &mut self.slot_manager,
                &self.voxygen_i18n,
                &self.show,
            )
            .set(self.ids.skillbar, ui_widgets);
        }

        // Crafting
        if self.show.crafting {
            if let Some(inventory) = inventories.get(entity) {
                for event in Crafting::new(
                    //&self.show,
                    client,
                    &self.imgs,
                    &self.fonts,
                    &self.voxygen_i18n,
                    &self.rot_imgs,
                    tooltip_manager,
                    &self.item_imgs,
                    &inventory,
                )
                .set(self.ids.crafting_window, ui_widgets)
                {
                    match event {
                        crafting::Event::CraftRecipe(r) => {
                            events.push(Event::CraftRecipe(r));
                        },
                        crafting::Event::Close => {
                            self.show.crafting(false);
                            self.force_ungrab = true;
                        },
                    }
                }
            }
        }

        // Don't put NPC messages in chat box.
        self.new_messages
            .retain(|m| !matches!(m.chat_type, comp::ChatType::Npc(_, _)));

        // Chat box
        match Chat::new(
            &mut self.new_messages,
            &client,
            global_state,
            &self.imgs,
            &self.fonts,
        )
        .and_then(self.force_chat_input.take(), |c, input| c.input(input))
        .and_then(self.tab_complete.take(), |c, input| {
            c.prepare_tab_completion(input)
        })
        .and_then(self.force_chat_cursor.take(), |c, pos| c.cursor_pos(pos))
        .set(self.ids.chat, ui_widgets)
        {
            Some(chat::Event::TabCompletionStart(input)) => {
                self.tab_complete = Some(input);
            },
            Some(chat::Event::SendMessage(message)) => {
                events.push(Event::SendMessage(message));
            },
            Some(chat::Event::Focus(focus_id)) => {
                self.to_focus = Some(Some(focus_id));
            },
            None => {},
        }

        self.new_messages = VecDeque::new();
        self.new_notifications = VecDeque::new();

        // Windows

        // Char Window will always appear at the left side. Other Windows default to the
        // left side, but when the Char Window is opened they will appear to the right
        // of it.

        // Settings
        if let Windows::Settings = self.show.open_windows {
            for event in SettingsWindow::new(
                &global_state,
                &self.show,
                &self.imgs,
                &self.fonts,
                &self.voxygen_i18n,
            )
            .set(self.ids.settings_window, ui_widgets)
            {
                match event {
                    settings_window::Event::SpeechBubbleDarkMode(sbdm) => {
                        events.push(Event::SpeechBubbleDarkMode(sbdm));
                    },
                    settings_window::Event::SpeechBubbleIcon(sbi) => {
                        events.push(Event::SpeechBubbleIcon(sbi));
                    },
                    settings_window::Event::Sct(sct) => {
                        events.push(Event::Sct(sct));
                    },
                    settings_window::Event::SctPlayerBatch(sct_player_batch) => {
                        events.push(Event::SctPlayerBatch(sct_player_batch));
                    },
                    settings_window::Event::SctDamageBatch(sct_damage_batch) => {
                        events.push(Event::SctDamageBatch(sct_damage_batch));
                    },
                    settings_window::Event::ToggleHelp => self.show.help = !self.show.help,
                    settings_window::Event::ToggleDebug => self.show.debug = !self.show.debug,
                    settings_window::Event::ToggleTips(loading_tips) => {
                        events.push(Event::ToggleTips(loading_tips));
                    },
                    settings_window::Event::ChangeTab(tab) => self.show.open_setting_tab(tab),
                    settings_window::Event::Close => {
                        // Unpause the game if we are on singleplayer so that we can logout
                        #[cfg(feature = "singleplayer")]
                        global_state.unpause();

                        self.show.settings(false)
                    },
                    settings_window::Event::AdjustMousePan(sensitivity) => {
                        events.push(Event::AdjustMousePan(sensitivity));
                    },
                    settings_window::Event::AdjustMouseZoom(sensitivity) => {
                        events.push(Event::AdjustMouseZoom(sensitivity));
                    },
                    settings_window::Event::ChatTransp(chat_transp) => {
                        events.push(Event::ChatTransp(chat_transp));
                    },
                    settings_window::Event::ChatCharName(chat_char_name) => {
                        events.push(Event::ChatCharName(chat_char_name));
                    },
                    settings_window::Event::ToggleZoomInvert(zoom_inverted) => {
                        events.push(Event::ToggleZoomInvert(zoom_inverted));
                    },
                    settings_window::Event::ToggleMouseYInvert(mouse_y_inverted) => {
                        events.push(Event::ToggleMouseYInvert(mouse_y_inverted));
                    },
                    settings_window::Event::ToggleSmoothPan(smooth_pan_enabled) => {
                        events.push(Event::ToggleSmoothPan(smooth_pan_enabled));
                    },
                    settings_window::Event::AdjustViewDistance(view_distance) => {
                        events.push(Event::AdjustViewDistance(view_distance));
                    },
                    settings_window::Event::AdjustSpriteRenderDistance(view_distance) => {
                        events.push(Event::AdjustSpriteRenderDistance(view_distance));
                    },
                    settings_window::Event::AdjustFigureLoDRenderDistance(view_distance) => {
                        events.push(Event::AdjustFigureLoDRenderDistance(view_distance));
                    },
                    settings_window::Event::CrosshairTransp(crosshair_transp) => {
                        events.push(Event::CrosshairTransp(crosshair_transp));
                    },
                    settings_window::Event::AdjustMusicVolume(music_volume) => {
                        events.push(Event::AdjustMusicVolume(music_volume));
                    },
                    settings_window::Event::AdjustSfxVolume(sfx_volume) => {
                        events.push(Event::AdjustSfxVolume(sfx_volume));
                    },
                    settings_window::Event::MaximumFPS(max_fps) => {
                        events.push(Event::ChangeMaxFPS(max_fps));
                    },
                    settings_window::Event::ChangeAudioDevice(name) => {
                        events.push(Event::ChangeAudioDevice(name));
                    },
                    settings_window::Event::CrosshairType(crosshair_type) => {
                        events.push(Event::CrosshairType(crosshair_type));
                    },
                    settings_window::Event::ToggleXpBar(xp_bar) => {
                        events.push(Event::ToggleXpBar(xp_bar));
                    },
                    settings_window::Event::ToggleBarNumbers(bar_numbers) => {
                        events.push(Event::ToggleBarNumbers(bar_numbers));
                    },
                    settings_window::Event::ToggleShortcutNumbers(shortcut_numbers) => {
                        events.push(Event::ToggleShortcutNumbers(shortcut_numbers));
                    },
                    settings_window::Event::UiScale(scale_change) => {
                        events.push(Event::UiScale(scale_change));
                    },
                    settings_window::Event::AdjustFOV(new_fov) => {
                        events.push(Event::ChangeFOV(new_fov));
                    },
                    settings_window::Event::AdjustGamma(new_gamma) => {
                        events.push(Event::ChangeGamma(new_gamma));
                    },
                    settings_window::Event::ChangeAaMode(new_aa_mode) => {
                        events.push(Event::ChangeAaMode(new_aa_mode));
                    },
                    settings_window::Event::ChangeCloudMode(new_cloud_mode) => {
                        events.push(Event::ChangeCloudMode(new_cloud_mode));
                    },
                    settings_window::Event::ChangeFluidMode(new_fluid_mode) => {
                        events.push(Event::ChangeFluidMode(new_fluid_mode));
                    },
                    settings_window::Event::ChangeResolution(new_resolution) => {
                        events.push(Event::ChangeResolution(new_resolution));
                    },
                    settings_window::Event::ChangeBitDepth(new_bit_depth) => {
                        events.push(Event::ChangeBitDepth(new_bit_depth));
                    },
                    settings_window::Event::ChangeRefreshRate(new_refresh_rate) => {
                        events.push(Event::ChangeRefreshRate(new_refresh_rate));
                    },
                    settings_window::Event::ChangeLanguage(language) => {
                        events.push(Event::ChangeLanguage(language));
                    },
                    settings_window::Event::ChangeFullscreenMode(new_fullscreen_mode) => {
                        events.push(Event::ChangeFullscreenMode(new_fullscreen_mode));
                    },
                    settings_window::Event::ToggleParticlesEnabled(particles_enabled) => {
                        events.push(Event::ToggleParticlesEnabled(particles_enabled));
                    },
                    settings_window::Event::AdjustWindowSize(new_size) => {
                        events.push(Event::AdjustWindowSize(new_size));
                    },
                    settings_window::Event::ChangeBinding(game_input) => {
                        events.push(Event::ChangeBinding(game_input));
                    },
                    settings_window::Event::ResetBindings => {
                        events.push(Event::ResetBindings);
                    },
                    settings_window::Event::ChangeFreeLookBehavior(behavior) => {
                        events.push(Event::ChangeFreeLookBehavior(behavior));
                    },
                    settings_window::Event::ChangeAutoWalkBehavior(behavior) => {
                        events.push(Event::ChangeAutoWalkBehavior(behavior));
                    },
                    settings_window::Event::ChangeStopAutoWalkOnInput(state) => {
                        events.push(Event::ChangeStopAutoWalkOnInput(state));
                    },
                }
            }
        }

        // Social Window
        if self.show.social {
            let ecs = client.state().ecs();
            let _stats = ecs.read_storage::<comp::Stats>();
            let me = client.entity();
            if let Some(_stats) = stats.get(me) {
                for event in Social::new(
                    &self.show,
                    client,
                    &self.imgs,
                    &self.fonts,
                    &self.voxygen_i18n,
                    info.selected_entity,
                    &self.rot_imgs,
                    tooltip_manager,
                )
                .set(self.ids.social_window, ui_widgets)
                {
                    match event {
                        social::Event::Close => {
                            self.show.social(false);
                            self.force_ungrab = true;
                        },
                        social::Event::ChangeSocialTab(social_tab) => {
                            self.show.open_social_tab(social_tab)
                        },
                        social::Event::Invite(uid) => events.push(Event::InviteMember(uid)),
                    }
                }
            }
        }
        // Group Window
        for event in Group::new(
            &mut self.show,
            client,
            &global_state.settings,
            &self.imgs,
            &self.fonts,
            &self.voxygen_i18n,
            self.pulse,
            &global_state,
        )
        .set(self.ids.group_window, ui_widgets)
        {
            match event {
                group::Event::Accept => events.push(Event::AcceptInvite),
                group::Event::Decline => events.push(Event::DeclineInvite),
                group::Event::Kick(uid) => events.push(Event::KickMember(uid)),
                group::Event::LeaveGroup => events.push(Event::LeaveGroup),
                group::Event::AssignLeader(uid) => events.push(Event::AssignLeader(uid)),
            }
        }

        // Spellbook
        if self.show.spell {
            match Spell::new(
                &self.show,
                client,
                &self.imgs,
                &self.fonts,
                &self.voxygen_i18n,
            )
            .set(self.ids.spell, ui_widgets)
            {
                Some(spell::Event::Close) => {
                    self.show.spell(false);
                    self.force_ungrab = true;
                },
                None => {},
            }
        }
        // Map
        if self.show.map {
            for event in Map::new(
                &self.show,
                client,
                &self.imgs,
                &self.rot_imgs,
                &self.world_map,
                &self.fonts,
                self.pulse,
                &self.voxygen_i18n,
                &global_state,
            )
            .set(self.ids.map, ui_widgets)
            {
                match event {
                    map::Event::Close => {
                        self.show.map(false);
                        self.force_ungrab = true;
                    },
                    map::Event::MapZoom(map_zoom) => {
                        events.push(Event::MapZoom(map_zoom));
                    },
                }
            }
        }

        if self.show.esc_menu {
            match EscMenu::new(&self.imgs, &self.fonts, &self.voxygen_i18n)
                .set(self.ids.esc_menu, ui_widgets)
            {
                Some(esc_menu::Event::OpenSettings(tab)) => {
                    self.show.open_setting_tab(tab);
                },
                Some(esc_menu::Event::Close) => {
                    self.show.esc_menu = false;
                    self.show.want_grab = true;
                    self.force_ungrab = false;

                    // Unpause the game if we are on singleplayer
                    #[cfg(feature = "singleplayer")]
                    global_state.unpause();
                },
                Some(esc_menu::Event::Logout) => {
                    // Unpause the game if we are on singleplayer so that we can logout
                    #[cfg(feature = "singleplayer")]
                    global_state.unpause();

                    events.push(Event::Logout);
                },
                Some(esc_menu::Event::Quit) => events.push(Event::Quit),
                Some(esc_menu::Event::CharacterSelection) => {
                    // Unpause the game if we are on singleplayer so that we can logout
                    #[cfg(feature = "singleplayer")]
                    global_state.unpause();

                    events.push(Event::CharacterSelection)
                },
                None => {},
            }
        }

        // Free look indicator
        if self.show.free_look {
            Text::new(&self.voxygen_i18n.get("hud.free_look_indicator"))
                .color(TEXT_BG)
                .mid_top_with_margin_on(ui_widgets.window, 100.0)
                .font_id(self.fonts.cyri.conrod_id)
                .font_size(self.fonts.cyri.scale(20))
                .set(self.ids.free_look_bg, ui_widgets);
            Text::new(&self.voxygen_i18n.get("hud.free_look_indicator"))
                .color(KILL_COLOR)
                .top_left_with_margins_on(self.ids.free_look_bg, -1.0, -1.0)
                .font_id(self.fonts.cyri.conrod_id)
                .font_size(self.fonts.cyri.scale(20))
                .set(self.ids.free_look_txt, ui_widgets);
        }

        // Auto walk indicator
        if self.show.auto_walk {
            Text::new(&self.voxygen_i18n.get("hud.auto_walk_indicator"))
                .color(TEXT_BG)
                .mid_top_with_margin_on(
                    ui_widgets.window,
                    if self.show.free_look { 128.0 } else { 100.0 },
                )
                .font_id(self.fonts.cyri.conrod_id)
                .font_size(self.fonts.cyri.scale(20))
                .set(self.ids.auto_walk_bg, ui_widgets);
            Text::new(&self.voxygen_i18n.get("hud.auto_walk_indicator"))
                .color(KILL_COLOR)
                .top_left_with_margins_on(self.ids.auto_walk_bg, -1.0, -1.0)
                .font_id(self.fonts.cyri.conrod_id)
                .font_size(self.fonts.cyri.scale(20))
                .set(self.ids.auto_walk_txt, ui_widgets);
        }

        // Maintain slot manager
        for event in self.slot_manager.maintain(ui_widgets) {
            use comp::slot::Slot;
            use slots::SlotKind::*;
            let to_slot = |slot_kind| match slot_kind {
                Inventory(i) => Some(Slot::Inventory(i.0)),
                Equip(e) => Some(Slot::Equip(e)),
                Hotbar(_) => None,
            };
            match event {
                slot::Event::Dragged(a, b) => {
                    // Swap between slots
                    if let (Some(a), Some(b)) = (to_slot(a), to_slot(b)) {
                        events.push(Event::SwapSlots(a, b));
                    } else if let (Inventory(i), Hotbar(h)) = (a, b) {
                        self.hotbar.add_inventory_link(h, i.0);
                        events.push(Event::ChangeHotbarState(self.hotbar.to_owned()));
                    } else if let (Hotbar(a), Hotbar(b)) = (a, b) {
                        self.hotbar.swap(a, b);
                        events.push(Event::ChangeHotbarState(self.hotbar.to_owned()));
                    }
                },
                slot::Event::Dropped(from) => {
                    // Drop item
                    if let Some(from) = to_slot(from) {
                        events.push(Event::DropSlot(from));
                    } else if let Hotbar(h) = from {
                        self.hotbar.clear_slot(h);
                        events.push(Event::ChangeHotbarState(self.hotbar.to_owned()));
                    }
                },
                slot::Event::Used(from) => {
                    // Item used (selected and then clicked again)
                    if let Some(from) = to_slot(from) {
                        events.push(Event::UseSlot(from));
                    } else if let Hotbar(h) = from {
                        self.hotbar.get(h).map(|s| {
                            match s {
                                hotbar::SlotContents::Inventory(i) => {
                                    events.push(Event::UseSlot(comp::slot::Slot::Inventory(i)));
                                },
                                hotbar::SlotContents::Ability3 => {}, /* Event::Ability3(true),
                                                                       * sticks */
                            }
                        });
                    }
                },
            }
        }
        self.hotbar.maintain_ability3(client);

        events
    }

    pub fn new_message(&mut self, msg: comp::ChatMsg) { self.new_messages.push_back(msg); }

    pub fn new_notification(&mut self, msg: common::msg::Notification) {
        self.new_notifications.push_back(msg);
    }

    pub fn scale_change(&mut self, scale_change: ScaleChange) -> ScaleMode {
        let scale_mode = match scale_change {
            ScaleChange::Adjust(scale) => ScaleMode::Absolute(scale),
            ScaleChange::ToAbsolute => self.ui.scale().scaling_mode_as_absolute(),
            ScaleChange::ToRelative => self.ui.scale().scaling_mode_as_relative(),
        };
        self.ui.set_scaling_mode(scale_mode);
        scale_mode
    }

    // Checks if a TextEdit widget has the keyboard captured.
    fn typing(&self) -> bool {
        if let Some(id) = self.ui.widget_capturing_keyboard() {
            self.ui
                .widget_graph()
                .widget(id)
                .filter(|c| {
                    c.type_id == std::any::TypeId::of::<<widget::TextEdit as Widget>::State>()
                })
                .is_some()
        } else {
            false
        }
    }

    pub fn handle_event(&mut self, event: WinEvent, global_state: &mut GlobalState) -> bool {
        // Helper
        fn handle_slot(
            slot: hotbar::Slot,
            state: bool,
            events: &mut Vec<Event>,
            slot_manager: &mut slots::SlotManager,
            hotbar: &mut hotbar::State,
        ) {
            if let Some(slots::SlotKind::Inventory(i)) = slot_manager.selected() {
                hotbar.add_inventory_link(slot, i.0);
                slot_manager.idle();
            } else {
                let just_pressed = hotbar.process_input(slot, state);
                hotbar.get(slot).map(|s| match s {
                    hotbar::SlotContents::Inventory(i) => {
                        if just_pressed {
                            events.push(Event::UseSlot(comp::slot::Slot::Inventory(i)));
                        }
                    },
                    hotbar::SlotContents::Ability3 => events.push(Event::Ability3(state)),
                });
            }
        }

        let cursor_grabbed = global_state.window.is_cursor_grabbed();
        let handled = match event {
            WinEvent::Ui(event) => {
                if (self.typing() && event.is_keyboard() && self.show.ui)
                    || !(cursor_grabbed && event.is_keyboard_or_mouse())
                {
                    self.ui.handle_event(event);
                }
                true
            },
            WinEvent::InputUpdate(GameInput::ToggleInterface, true) if !self.typing() => {
                self.show.toggle_ui();
                true
            },
            WinEvent::InputUpdate(GameInput::ToggleCursor, true) if !self.typing() => {
                self.force_ungrab = !self.force_ungrab;
                true
            },
            _ if !self.show.ui => false,
            WinEvent::Zoom(_) => !cursor_grabbed && !self.ui.no_widget_capturing_mouse(),

            WinEvent::InputUpdate(GameInput::Chat, true) => {
                self.ui.focus_widget(if self.typing() {
                    None
                } else {
                    Some(self.ids.chat)
                });
                true
            },
            WinEvent::InputUpdate(GameInput::Escape, true) => {
                if self.typing() {
                    self.ui.focus_widget(None);
                } else {
                    // Close windows on esc
                    self.show.toggle_windows(global_state);
                }
                true
            },

            // Press key while not typing
            WinEvent::InputUpdate(key, state) if !self.typing() => match key {
                GameInput::Command if state => {
                    self.force_chat_input = Some("/".to_owned());
                    self.force_chat_cursor = Some(Index { line: 0, char: 1 });
                    self.ui.focus_widget(Some(self.ids.chat));
                    true
                },
                GameInput::Map if state => {
                    self.show.toggle_map();
                    true
                },
                GameInput::Bag if state => {
                    self.show.toggle_bag();
                    true
                },
                GameInput::Social if state => {
                    self.show.toggle_social();
                    true
                },
                GameInput::Crafting if state => {
                    self.show.toggle_crafting();
                    true
                },
                GameInput::Spellbook if state => {
                    self.show.toggle_spell();
                    true
                },
                GameInput::Settings if state => {
                    self.show.toggle_settings(global_state);
                    true
                },
                GameInput::Help if state => {
                    self.show.toggle_help();
                    true
                },
                GameInput::ToggleDebug if state => {
                    global_state.settings.gameplay.toggle_debug =
                        !global_state.settings.gameplay.toggle_debug;
                    true
                },
                GameInput::ToggleIngameUi if state => {
                    self.show.ingame = !self.show.ingame;
                    true
                },
                // Skillbar
                GameInput::Slot1 => {
                    handle_slot(
                        hotbar::Slot::One,
                        state,
                        &mut self.events,
                        &mut self.slot_manager,
                        &mut self.hotbar,
                    );
                    true
                },
                GameInput::Slot2 => {
                    handle_slot(
                        hotbar::Slot::Two,
                        state,
                        &mut self.events,
                        &mut self.slot_manager,
                        &mut self.hotbar,
                    );
                    true
                },
                GameInput::Slot3 => {
                    handle_slot(
                        hotbar::Slot::Three,
                        state,
                        &mut self.events,
                        &mut self.slot_manager,
                        &mut self.hotbar,
                    );
                    true
                },
                GameInput::Slot4 => {
                    handle_slot(
                        hotbar::Slot::Four,
                        state,
                        &mut self.events,
                        &mut self.slot_manager,
                        &mut self.hotbar,
                    );
                    true
                },
                GameInput::Slot5 => {
                    handle_slot(
                        hotbar::Slot::Five,
                        state,
                        &mut self.events,
                        &mut self.slot_manager,
                        &mut self.hotbar,
                    );
                    true
                },
                GameInput::Slot6 => {
                    handle_slot(
                        hotbar::Slot::Six,
                        state,
                        &mut self.events,
                        &mut self.slot_manager,
                        &mut self.hotbar,
                    );
                    true
                },
                GameInput::Slot7 => {
                    handle_slot(
                        hotbar::Slot::Seven,
                        state,
                        &mut self.events,
                        &mut self.slot_manager,
                        &mut self.hotbar,
                    );
                    true
                },
                GameInput::Slot8 => {
                    handle_slot(
                        hotbar::Slot::Eight,
                        state,
                        &mut self.events,
                        &mut self.slot_manager,
                        &mut self.hotbar,
                    );
                    true
                },
                GameInput::Slot9 => {
                    handle_slot(
                        hotbar::Slot::Nine,
                        state,
                        &mut self.events,
                        &mut self.slot_manager,
                        &mut self.hotbar,
                    );
                    true
                },
                GameInput::Slot10 => {
                    handle_slot(
                        hotbar::Slot::Ten,
                        state,
                        &mut self.events,
                        &mut self.slot_manager,
                        &mut self.hotbar,
                    );
                    true
                },
                _ => false,
            },
            // Else the player is typing in chat
            WinEvent::InputUpdate(_key, _) => self.typing(),
            WinEvent::Char(_) => self.typing(),
            WinEvent::Focused(state) => {
                self.force_ungrab = !state;
                true
            },
            WinEvent::Moved(_) => {
                // Prevent the cursor from being grabbed while the window is being moved as this
                // causes the window to move erratically
                self.show.want_grab = false;
                true
            },

            _ => false,
        };
        // Handle cursor grab.
        global_state
            .window
            .grab_cursor(!self.force_ungrab && self.show.want_grab);

        handled
    }

    #[allow(clippy::blocks_in_if_conditions)] // TODO: Pending review in #587
    pub fn maintain(
        &mut self,
        client: &Client,
        global_state: &mut GlobalState,
        debug_info: DebugInfo,
        camera: &Camera,
        dt: Duration,
        info: HudInfo,
    ) -> Vec<Event> {
        // conrod eats tabs. Un-eat a tabstop so tab completion can work
        if self.ui.ui.global_input().events().any(|event| {
            use conrod_core::{event, input};
            matches!(event,
                //event::Event::Raw(event::Input::Press(input::Button::Keyboard(input::Key::Tab)))
                // => true,
                event::Event::Ui(event::Ui::Press(
                    _,
                    event::Press {
                        button: event::Button::Keyboard(input::Key::Tab),
                        ..
                    },
                )))
        }) {
            self.ui
                .ui
                .handle_event(conrod_core::event::Input::Text("\t".to_string()));
        }

        if let Some(maybe_id) = self.to_focus.take() {
            self.ui.focus_widget(maybe_id);
        }
        let events = self.update_layout(client, global_state, debug_info, dt, info, camera);
        let camera::Dependents {
            view_mat, proj_mat, ..
        } = camera.dependents();
        self.ui.maintain(
            &mut global_state.window.renderer_mut(),
            Some(proj_mat * view_mat),
        );

        // Check if item images need to be reloaded
        self.item_imgs.reload_if_changed(&mut self.ui);

        events
    }

    pub fn render(&self, renderer: &mut Renderer, globals: &Consts<Globals>) {
        // Don't show anything if the UI is toggled off.
        if self.show.ui {
            self.ui.render(renderer, Some(globals));
        }
    }

    pub fn free_look(&mut self, free_look: bool) { self.show.free_look = free_look; }

    pub fn auto_walk(&mut self, auto_walk: bool) { self.show.auto_walk = auto_walk; }
}<|MERGE_RESOLUTION|>--- conflicted
+++ resolved
@@ -457,11 +457,7 @@
         }
     }
 
-<<<<<<< HEAD
     fn toggle_settings(&mut self, global_state: &mut GlobalState) {
-=======
-    fn toggle_settings(&mut self, global_state: &GlobalState) {
->>>>>>> 4942b5b3
         match self.open_windows {
             Windows::Settings => {
                 #[cfg(feature = "singleplayer")]
@@ -473,11 +469,7 @@
                 #[cfg(feature = "singleplayer")]
                 global_state.pause();
 
-<<<<<<< HEAD
                 self.settings(true);
-=======
-                self.settings(true)
->>>>>>> 4942b5b3
             },
         };
     }
