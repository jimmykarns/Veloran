mod bag;
mod buttons;
mod chat;
mod crafting;
mod esc_menu;
mod group;
mod hotbar;
mod img_ids;
mod item_imgs;
mod map;
mod minimap;
mod overhead;
mod overitem;
mod popup;
mod settings_window;
mod skillbar;
mod slots;
mod social;
mod spell;
mod util;

use crate::{ecs::comp::HpFloaterList, hud::img_ids::ImgsRot, ui::img_ids::Rotations};
pub use hotbar::{SlotContents as HotbarSlotContents, State as HotbarState};

pub use settings_window::ScaleChange;
use std::time::Duration;

use bag::Bag;
use buttons::Buttons;
use chat::Chat;
use chrono::NaiveTime;
use crafting::Crafting;
use esc_menu::EscMenu;
use group::Group;
use img_ids::Imgs;
use item_imgs::ItemImgs;
use map::Map;
use minimap::MiniMap;
use popup::Popup;
use serde::{Deserialize, Serialize};
use settings_window::{SettingsTab, SettingsWindow};
use skillbar::Skillbar;
use social::{Social, SocialTab};
use spell::Spell;

use crate::{
    ecs::comp as vcomp,
    i18n::{i18n_asset_key, LanguageMetadata, VoxygenLocalization},
    render::{AaMode, CloudMode, Consts, FluidMode, Globals, Renderer},
    scene::camera::{self, Camera},
    ui::{fonts::ConrodVoxygenFonts, slot, FullscreenMode, Graphic, Ingameable, ScaleMode, Ui},
    window::{Event as WinEvent, GameInput},
    GlobalState,
};
use client::Client;
use common::{assets::load_expect, comp, sync::Uid, terrain::TerrainChunk, vol::RectRasterableVol};
use conrod_core::{
    text::cursor::Index,
    widget::{self, Button, Image, Text},
    widget_ids, Color, Colorable, Labelable, Positionable, Sizeable, Widget,
};
use specs::{Join, WorldExt};
use std::{
    collections::{HashMap, VecDeque},
    time::Instant,
};
use vek::*;

const XP_COLOR: Color = Color::Rgba(0.59, 0.41, 0.67, 1.0);
const TEXT_COLOR: Color = Color::Rgba(1.0, 1.0, 1.0, 1.0);
const TEXT_GRAY_COLOR: Color = Color::Rgba(0.5, 0.5, 0.5, 1.0);
const TEXT_DULL_RED_COLOR: Color = Color::Rgba(0.56, 0.2, 0.2, 1.0);
const TEXT_BG: Color = Color::Rgba(0.0, 0.0, 0.0, 1.0);
const TEXT_COLOR_GREY: Color = Color::Rgba(1.0, 1.0, 1.0, 0.5);
const MENU_BG: Color = Color::Rgba(0.0, 0.0, 0.0, 0.4);
//const TEXT_COLOR_2: Color = Color::Rgba(0.0, 0.0, 0.0, 1.0);
const TEXT_COLOR_3: Color = Color::Rgba(1.0, 1.0, 1.0, 0.1);
const TEXT_BIND_CONFLICT_COLOR: Color = Color::Rgba(1.0, 0.0, 0.0, 1.0);
const BLACK: Color = Color::Rgba(0.0, 0.0, 0.0, 1.0);
//const BG_COLOR: Color = Color::Rgba(1.0, 1.0, 1.0, 0.8);
const HP_COLOR: Color = Color::Rgba(0.33, 0.63, 0.0, 1.0);
const LOW_HP_COLOR: Color = Color::Rgba(0.93, 0.59, 0.03, 1.0);
const CRITICAL_HP_COLOR: Color = Color::Rgba(0.79, 0.19, 0.17, 1.0);
const MANA_COLOR: Color = Color::Rgba(0.29, 0.62, 0.75, 0.9);
//const TRANSPARENT: Color = Color::Rgba(0.0, 0.0, 0.0, 0.0);
//const FOCUS_COLOR: Color = Color::Rgba(1.0, 0.56, 0.04, 1.0);
//const RAGE_COLOR: Color = Color::Rgba(0.5, 0.04, 0.13, 1.0);

// Chat Colors
/// Color for chat command errors (yellow !)
const ERROR_COLOR: Color = Color::Rgba(1.0, 1.0, 0.0, 1.0);
/// Color for chat command info (blue i)
const INFO_COLOR: Color = Color::Rgba(0.28, 0.83, 0.71, 1.0);
/// Online color
const ONLINE_COLOR: Color = Color::Rgba(0.3, 1.0, 0.3, 1.0);
/// Offline color
const OFFLINE_COLOR: Color = Color::Rgba(1.0, 0.3, 0.3, 1.0);
/// Color for a private message from another player
const TELL_COLOR: Color = Color::Rgba(0.98, 0.71, 1.0, 1.0);
/// Color for local chat
const SAY_COLOR: Color = Color::Rgba(1.0, 0.8, 0.8, 1.0);
/// Color for group chat
const GROUP_COLOR: Color = Color::Rgba(0.47, 0.84, 1.0, 1.0);
/// Color for factional chat
const FACTION_COLOR: Color = Color::Rgba(0.24, 1.0, 0.48, 1.0);
/// Color for regional chat
const REGION_COLOR: Color = Color::Rgba(0.8, 1.0, 0.8, 1.0);
/// Color for death messages
const KILL_COLOR: Color = Color::Rgba(1.0, 0.17, 0.17, 1.0);
/// Color for global messages
const WORLD_COLOR: Color = Color::Rgba(0.95, 1.0, 0.95, 1.0);
/// Color for collected loot messages
const LOOT_COLOR: Color = Color::Rgba(0.69, 0.57, 1.0, 1.0);

//Nametags
const GROUP_MEMBER: Color = Color::Rgba(0.47, 0.84, 1.0, 1.0);
const DEFAULT_NPC: Color = Color::Rgba(1.0, 1.0, 1.0, 1.0);

// UI Color-Theme
const UI_MAIN: Color = Color::Rgba(0.61, 0.70, 0.70, 1.0); // Greenish Blue
//const UI_MAIN: Color = Color::Rgba(0.1, 0.1, 0.1, 0.97); // Dark
const UI_HIGHLIGHT_0: Color = Color::Rgba(0.79, 1.09, 1.09, 1.0);
//const UI_DARK_0: Color = Color::Rgba(0.25, 0.37, 0.37, 1.0);

/// Distance at which nametags are visible for group members
const NAMETAG_GROUP_RANGE: f32 = 300.0;
/// Distance at which nametags are visible
const NAMETAG_RANGE: f32 = 40.0;
/// Time nametags stay visible after doing damage even if they are out of range
/// in seconds
const NAMETAG_DMG_TIME: f32 = 60.0;
/// Range damaged triggered nametags can be seen
const NAMETAG_DMG_RANGE: f32 = 120.0;

widget_ids! {
    struct Ids {
        // Crosshair
        crosshair_inner,
        crosshair_outer,

        // SCT
        player_scts[],
        player_sct_bgs[],
        sct_exp_bgs[],
        sct_exps[],
        sct_lvl_bg,
        sct_lvl,
        hurt_bg,
        death_bg,
        sct_bgs[],
        scts[],

        overheads[],
        overitems[],

        // Intro Text
        intro_bg,
        intro_text,
        intro_close,
        intro_close_2,
        intro_close_3,
        intro_close_4,
        intro_close_5,
        intro_check,
        intro_check_text,

        // Alpha Disclaimer
        alpha_text,

        // Debug
        debug_bg,
        fps_counter,
        ping,
        coordinates,
        velocity,
        orientation,
        loaded_distance,
        time,
        entity_count,
        num_chunks,
        num_figures,
        num_particles,

        // Game Version
        version,

        // Help
        help,
        help_info,
        debug_info,

        // Window Frames
        window_frame_0,
        window_frame_1,
        window_frame_2,
        window_frame_3,
        window_frame_4,
        window_frame_5,

        button_help2,
        button_help3,

        // External
        chat,
        map,
        world_map,
        character_window,
        popup,
        minimap,
        bag,
        social,
        quest,
        spell,
        skillbar,
        buttons,
        esc_menu,
        small_window,
        social_window,
        crafting_window,
        settings_window,
        group_window,

        // Free look indicator
        free_look_txt,
        free_look_bg,

        // Auto walk indicator
        auto_walk_txt,
        auto_walk_bg,

        // Example Quest
        quest_bg,
        q_headline_bg,
        q_headline,
        q_text_bg,
        q_text,
        accept_button,
    }
}

pub struct DebugInfo {
    pub tps: f64,
    pub ping_ms: f64,
    pub coordinates: Option<comp::Pos>,
    pub velocity: Option<comp::Vel>,
    pub ori: Option<comp::Ori>,
    pub num_chunks: u32,
    pub num_visible_chunks: u32,
    pub num_figures: u32,
    pub num_figures_visible: u32,
    pub num_particles: u32,
    pub num_particles_visible: u32,
}

pub struct HudInfo {
    pub is_aiming: bool,
    pub is_first_person: bool,
    pub target_entity: Option<specs::Entity>,
    pub selected_entity: Option<(specs::Entity, std::time::Instant)>,
}

pub enum Event {
    ToggleTips(bool),
    SendMessage(String),
    AdjustMousePan(u32),
    AdjustMouseZoom(u32),
    ToggleZoomInvert(bool),
    ToggleMouseYInvert(bool),
    ToggleSmoothPan(bool),
    AdjustViewDistance(u32),
    AdjustSpriteRenderDistance(u32),
    AdjustFigureLoDRenderDistance(u32),
    AdjustMusicVolume(f32),
    AdjustSfxVolume(f32),
    ChangeAudioDevice(String),
    ChangeMaxFPS(u32),
    ChangeFOV(u16),
    ChangeGamma(f32),
    MapZoom(f64),
    AdjustWindowSize([u16; 2]),
<<<<<<< HEAD
    ChangeFullscreenMode(FullscreenMode),
=======
    ToggleParticlesEnabled(bool),
    ToggleFullscreen,
>>>>>>> 8f8b20c9
    ChangeAaMode(AaMode),
    ChangeCloudMode(CloudMode),
    ChangeFluidMode(FluidMode),
    ChangeResolution([u16; 2]),
    ChangeBitDepth(Option<u16>),
    ChangeRefreshRate(Option<u16>),
    CrosshairTransp(f32),
    ChatTransp(f32),
    ChatCharName(bool),
    CrosshairType(CrosshairType),
    ToggleXpBar(XpBar),
    Intro(Intro),
    ToggleBarNumbers(BarNumbers),
    ToggleShortcutNumbers(ShortcutNumbers),
    Sct(bool),
    SctPlayerBatch(bool),
    SctDamageBatch(bool),
    SpeechBubbleDarkMode(bool),
    SpeechBubbleIcon(bool),
    ToggleDebug(bool),
    UiScale(ScaleChange),
    CharacterSelection,
    UseSlot(comp::slot::Slot),
    SwapSlots(comp::slot::Slot, comp::slot::Slot),
    DropSlot(comp::slot::Slot),
    ChangeHotbarState(HotbarState),
    Ability3(bool),
    Logout,
    Quit,
    ChangeLanguage(LanguageMetadata),
    ChangeBinding(GameInput),
    ResetBindings,
    ChangeFreeLookBehavior(PressBehavior),
    ChangeAutoWalkBehavior(PressBehavior),
    ChangeStopAutoWalkOnInput(bool),
    CraftRecipe(String),
    InviteMember(common::sync::Uid),
    AcceptInvite,
    DeclineInvite,
    KickMember(common::sync::Uid),
    LeaveGroup,
    AssignLeader(common::sync::Uid),
}

// TODO: Are these the possible layouts we want?
// TODO: Maybe replace this with bitflags.
// `map` is not here because it currently is displayed over the top of other
// open windows.
#[derive(PartialEq)]
pub enum Windows {
    Settings, // Display settings window.
    None,
}

#[derive(Clone, Copy, Debug, Serialize, Deserialize)]
pub enum CrosshairType {
    Round,
    RoundEdges,
    Edges,
}
#[derive(Clone, Copy, Debug, Serialize, Deserialize)]
pub enum Intro {
    Show,
    Never,
}
#[derive(Clone, Copy, Debug, Serialize, Deserialize)]
pub enum XpBar {
    Always,
    OnGain,
}

#[derive(Clone, Copy, Debug, Serialize, Deserialize)]
pub enum BarNumbers {
    Values,
    Percent,
    Off,
}
#[derive(Clone, Copy, Debug, Serialize, Deserialize)]
pub enum ShortcutNumbers {
    On,
    Off,
}
#[derive(Clone, Copy, Debug, Serialize, Deserialize)]
pub enum PressBehavior {
    Toggle = 0,
    Hold = 1,
}

pub struct Show {
    ui: bool,
    intro: bool,
    help: bool,
    crafting: bool,
    debug: bool,
    bag: bool,
    social: bool,
    spell: bool,
    group: bool,
    group_menu: bool,
    esc_menu: bool,
    open_windows: Windows,
    map: bool,
    mini_map: bool,
    ingame: bool,
    settings_tab: SettingsTab,
    social_tab: SocialTab,
    want_grab: bool,
    stats: bool,
    free_look: bool,
    auto_walk: bool,
}
impl Show {
    fn bag(&mut self, open: bool) {
        if !self.esc_menu {
            self.bag = open;
            self.map = false;
            self.want_grab = !open;
        }
    }

    fn toggle_bag(&mut self) { self.bag(!self.bag); }

    fn map(&mut self, open: bool) {
        if !self.esc_menu {
            self.map = open;
            self.bag = false;
            self.crafting = false;
            self.social = false;
            self.spell = false;
            self.want_grab = !open;
        }
    }

    fn social(&mut self, open: bool) {
        if !self.esc_menu {
            self.social = open;
            self.spell = false;
            self.want_grab = !open;
        }
    }

    fn crafting(&mut self, open: bool) {
        if !self.esc_menu {
            self.crafting = open;
            self.bag = open;
            self.want_grab = !open;
        }
    }

    fn spell(&mut self, open: bool) {
        if !self.esc_menu {
            self.social = false;
            self.crafting = false;
            self.spell = open;
            self.want_grab = !open;
        }
    }

    fn toggle_map(&mut self) { self.map(!self.map) }

    fn toggle_mini_map(&mut self) { self.mini_map = !self.mini_map; }

    fn settings(&mut self, open: bool) {
        if !self.esc_menu {
            self.open_windows = if open {
                Windows::Settings
            } else {
                Windows::None
            };
            self.bag = false;
            self.social = false;
            self.crafting = false;
            self.spell = false;
            self.want_grab = !open;
        }
    }

    fn toggle_settings(&mut self) {
        match self.open_windows {
            Windows::Settings => self.settings(false),
            _ => self.settings(true),
        };
    }

    fn toggle_help(&mut self) { self.help = !self.help }

    fn toggle_ui(&mut self) { self.ui = !self.ui; }

    fn toggle_windows(&mut self, global_state: &mut GlobalState) {
        if self.bag
            || self.esc_menu
            || self.map
            || self.social
            || self.crafting
            || self.spell
            || self.help
            || self.intro
            || match self.open_windows {
                Windows::None => false,
                _ => true,
            }
        {
            self.bag = false;
            self.esc_menu = false;
            self.help = false;
            self.intro = false;
            self.map = false;
            self.social = false;
            self.spell = false;
            self.crafting = false;
            self.open_windows = Windows::None;
            self.want_grab = true;

            // Unpause the game if we are on singleplayer
            #[cfg(feature = "singleplayer")]
            global_state.unpause();
        } else {
            self.esc_menu = true;
            self.want_grab = false;

            // Pause the game if we are on singleplayer
            #[cfg(feature = "singleplayer")]
            global_state.pause();
        }
    }

    fn open_setting_tab(&mut self, tab: SettingsTab) {
        self.open_windows = Windows::Settings;
        self.esc_menu = false;
        self.settings_tab = tab;
        self.bag = false;
        self.want_grab = false;
    }

    fn toggle_social(&mut self) {
        self.social(!self.social);
        self.spell = false;
    }

    fn toggle_crafting(&mut self) { self.crafting(!self.crafting) }

    fn open_social_tab(&mut self, social_tab: SocialTab) {
        self.social_tab = social_tab;
        self.spell = false;
    }

    fn toggle_spell(&mut self) {
        self.spell = !self.spell;
        self.social = false;
    }
}

pub struct Hud {
    ui: Ui,
    ids: Ids,
    world_map: (/* Id */ Rotations, Vec2<u32>),
    imgs: Imgs,
    item_imgs: ItemImgs,
    fonts: ConrodVoxygenFonts,
    rot_imgs: ImgsRot,
    new_messages: VecDeque<comp::ChatMsg>,
    new_notifications: VecDeque<common::msg::Notification>,
    speech_bubbles: HashMap<Uid, comp::SpeechBubble>,
    show: Show,
    //never_show: bool,
    //intro: bool,
    //intro_2: bool,
    to_focus: Option<Option<widget::Id>>,
    force_ungrab: bool,
    force_chat_input: Option<String>,
    force_chat_cursor: Option<Index>,
    tab_complete: Option<String>,
    pulse: f32,
    velocity: f32,
    voxygen_i18n: std::sync::Arc<VoxygenLocalization>,
    slot_manager: slots::SlotManager,
    hotbar: hotbar::State,
    events: Vec<Event>,
    crosshair_opacity: f32,
}

impl Hud {
    pub fn new(global_state: &mut GlobalState, client: &Client) -> Self {
        let window = &mut global_state.window;
        let settings = &global_state.settings;

        let mut ui = Ui::new(window).unwrap();
        ui.set_scaling_mode(settings.gameplay.ui_scale);
        // Generate ids.
        let ids = Ids::new(ui.id_generator());
        // Load world map
        let world_map = (
            ui.add_graphic_with_rotations(Graphic::Image(client.world_map.0.clone())),
            client.world_map.1,
        );
        // Load images.
        let imgs = Imgs::load(&mut ui).expect("Failed to load images!");
        // Load rotation images.
        let rot_imgs = ImgsRot::load(&mut ui).expect("Failed to load rot images!");
        // Load item images.
        let item_imgs = ItemImgs::new(&mut ui, imgs.not_found);
        // Load language.
        let voxygen_i18n = load_expect::<VoxygenLocalization>(&i18n_asset_key(
            &global_state.settings.language.selected_language,
        ));
        // Load fonts.
        let fonts = ConrodVoxygenFonts::load(&voxygen_i18n.fonts, &mut ui)
            .expect("Impossible to load fonts!");
        // Get the server name.
        let server = &client.server_info.name;
        // Get the id, unwrap is safe because this CANNOT be None at this
        // point.
        let character_id = client.active_character_id.unwrap();
        // Create a new HotbarState from the persisted slots.
        let hotbar_state =
            HotbarState::new(global_state.profile.get_hotbar_slots(server, character_id));

        let slot_manager = slots::SlotManager::new(ui.id_generator(), Vec2::broadcast(40.0));

        Self {
            ui,
            imgs,
            world_map,
            rot_imgs,
            item_imgs,
            fonts,
            ids,
            new_messages: VecDeque::new(),
            new_notifications: VecDeque::new(),
            speech_bubbles: HashMap::new(),
            //intro: false,
            //intro_2: false,
            show: Show {
                help: false,
                intro: true,
                debug: false,
                bag: false,
                esc_menu: false,
                open_windows: Windows::None,
                map: false,
                crafting: false,
                ui: true,
                social: false,
                spell: false,
                group: false,
                group_menu: false,
                mini_map: true,
                settings_tab: SettingsTab::Interface,
                social_tab: SocialTab::Online,
                want_grab: true,
                ingame: true,
                stats: false,
                free_look: false,
                auto_walk: false,
            },
            to_focus: None,
            //never_show: false,
            force_ungrab: false,
            force_chat_input: None,
            force_chat_cursor: None,
            tab_complete: None,
            pulse: 0.0,
            velocity: 0.0,
            voxygen_i18n,
            slot_manager,
            hotbar: hotbar_state,
            events: Vec::new(),
            crosshair_opacity: 0.0,
        }
    }

    pub fn update_language(&mut self, voxygen_i18n: std::sync::Arc<VoxygenLocalization>) {
        self.voxygen_i18n = voxygen_i18n;
        self.fonts = ConrodVoxygenFonts::load(&self.voxygen_i18n.fonts, &mut self.ui)
            .expect("Impossible to load fonts!");
    }

    #[allow(clippy::assign_op_pattern)] // TODO: Pending review in #587
    #[allow(clippy::single_match)] // TODO: Pending review in #587
    fn update_layout(
        &mut self,
        client: &Client,
        global_state: &GlobalState,
        debug_info: DebugInfo,
        dt: Duration,
        info: HudInfo,
        camera: &Camera,
    ) -> Vec<Event> {
        let mut events = std::mem::replace(&mut self.events, Vec::new());
        let (ref mut ui_widgets, ref mut tooltip_manager) = self.ui.set_widgets();
        // pulse time for pulsating elements
        self.pulse = self.pulse + dt.as_secs_f32();
        self.velocity = match debug_info.velocity {
            Some(velocity) => velocity.0.magnitude(),
            None => 0.0,
        };

        let version = format!(
            "{}-{}",
            env!("CARGO_PKG_VERSION"),
            common::util::GIT_VERSION.to_string()
        );

        if self.show.ingame {
            let ecs = client.state().ecs();
            let pos = ecs.read_storage::<comp::Pos>();
            let stats = ecs.read_storage::<comp::Stats>();
            let energy = ecs.read_storage::<comp::Energy>();
            let hp_floater_lists = ecs.read_storage::<vcomp::HpFloaterList>();
            let uids = ecs.read_storage::<common::sync::Uid>();
            let interpolated = ecs.read_storage::<vcomp::Interpolated>();
            let players = ecs.read_storage::<comp::Player>();
            let scales = ecs.read_storage::<comp::Scale>();
            let bodies = ecs.read_storage::<comp::Body>();
            let items = ecs.read_storage::<comp::Item>();
            let entities = ecs.entities();
            let me = client.entity();
            let own_level = stats
                .get(client.entity())
                .map_or(0, |stats| stats.level.level());
            //self.input = client.read_storage::<comp::ControllerInputs>();
            if let Some(stats) = stats.get(me) {
                // Hurt Frame
                let hp_percentage =
                    stats.health.current() as f32 / stats.health.maximum() as f32 * 100.0;
                if hp_percentage < 10.0 && !stats.is_dead {
                    let hurt_fade =
                        (self.pulse * (10.0 - hp_percentage as f32) * 0.1/* speed factor */).sin()
                            * 0.5
                            + 0.6; //Animation timer
                    Image::new(self.imgs.hurt_bg)
                        .wh_of(ui_widgets.window)
                        .middle_of(ui_widgets.window)
                        .graphics_for(ui_widgets.window)
                        .color(Some(Color::Rgba(1.0, 1.0, 1.0, hurt_fade)))
                        .set(self.ids.hurt_bg, ui_widgets);
                }
                // Alpha Disclaimer
                Text::new(&format!("Veloren Pre-Alpha {}", env!("CARGO_PKG_VERSION")))
                    .font_id(self.fonts.cyri.conrod_id)
                    .font_size(self.fonts.cyri.scale(10))
                    .color(TEXT_COLOR)
                    .mid_top_with_margin_on(ui_widgets.window, 2.0)
                    .set(self.ids.alpha_text, ui_widgets);

                // Death Frame
                if stats.is_dead {
                    Image::new(self.imgs.death_bg)
                        .wh_of(ui_widgets.window)
                        .middle_of(ui_widgets.window)
                        .graphics_for(ui_widgets.window)
                        .color(Some(Color::Rgba(0.0, 0.0, 0.0, 1.0)))
                        .set(self.ids.death_bg, ui_widgets);
                }
                // Crosshair
                let show_crosshair = (info.is_aiming || info.is_first_person) && !stats.is_dead;
                self.crosshair_opacity = Lerp::lerp(
                    self.crosshair_opacity,
                    if show_crosshair { 1.0 } else { 0.0 },
                    5.0 * dt.as_secs_f32(),
                );

                if !self.show.help {
                    Image::new(
                        // TODO: Do we want to match on this every frame?
                        match global_state.settings.gameplay.crosshair_type {
                            CrosshairType::Round => self.imgs.crosshair_outer_round,
                            CrosshairType::RoundEdges => self.imgs.crosshair_outer_round_edges,
                            CrosshairType::Edges => self.imgs.crosshair_outer_edges,
                        },
                    )
                    .w_h(21.0 * 1.5, 21.0 * 1.5)
                    .middle_of(ui_widgets.window)
                    .color(Some(Color::Rgba(
                        1.0,
                        1.0,
                        1.0,
                        self.crosshair_opacity * global_state.settings.gameplay.crosshair_transp,
                    )))
                    .set(self.ids.crosshair_outer, ui_widgets);
                    Image::new(self.imgs.crosshair_inner)
                        .w_h(21.0 * 2.0, 21.0 * 2.0)
                        .middle_of(self.ids.crosshair_outer)
                        .color(Some(Color::Rgba(1.0, 1.0, 1.0, 0.6)))
                        .set(self.ids.crosshair_inner, ui_widgets);
                }
            }

            // Max amount the sct font size increases when "flashing"
            const FLASH_MAX: f32 = 25.0;

            // Get player position.
            let player_pos = client
                .state()
                .ecs()
                .read_storage::<comp::Pos>()
                .get(client.entity())
                .map_or(Vec3::zero(), |pos| pos.0);
            // SCT Output values are called hp_damage and floater.hp_change
            // Numbers are currently divided by 10 and rounded
            if global_state.settings.gameplay.sct {
                // Render Player SCT numbers
                let mut player_sct_bg_id_walker = self.ids.player_sct_bgs.walk();
                let mut player_sct_id_walker = self.ids.player_scts.walk();
                if let (Some(HpFloaterList { floaters, .. }), Some(stats)) = (
                    hp_floater_lists
                        .get(me)
                        .filter(|fl| !fl.floaters.is_empty()),
                    stats.get(me),
                ) {
                    if global_state.settings.gameplay.sct_player_batch {
                        let number_speed = 100.0; // Player Batched Numbers Speed
                        let player_sct_bg_id = player_sct_bg_id_walker.next(
                            &mut self.ids.player_sct_bgs,
                            &mut ui_widgets.widget_id_generator(),
                        );
                        let player_sct_id = player_sct_id_walker.next(
                            &mut self.ids.player_scts,
                            &mut ui_widgets.widget_id_generator(),
                        );
                        // Calculate total change
                        // Ignores healing
                        let hp_damage = floaters.iter().fold(0, |acc, f| f.hp_change.min(0) + acc);
                        // Divide by 10 to stay in the same dimension as the HP display
                        let hp_dmg_rounded_abs = ((hp_damage + 5) / 10).abs();
                        let max_hp_frac = hp_damage.abs() as f32 / stats.health.maximum() as f32;
                        let timer = floaters
                            .last()
                            .expect("There must be at least one floater")
                            .timer;
                        // Increase font size based on fraction of maximum health
                        // "flashes" by having a larger size in the first 100ms
                        let font_size = 30
                            + (max_hp_frac * 30.0) as u32
                            + if timer < 0.1 {
                                (FLASH_MAX * (1.0 - timer / 0.1)) as u32
                            } else {
                                0
                            };
                        // Timer sets the widget offset
                        let y = timer as f64 * number_speed * -1.0;
                        // Timer sets text transparency
                        let hp_fade =
                            ((crate::ecs::sys::floater::MY_HP_SHOWTIME - timer) * 0.25) + 0.2;
                        Text::new(&format!("{}", hp_dmg_rounded_abs))
                            .font_size(font_size)
                            .font_id(self.fonts.cyri.conrod_id)
                            .color(if hp_damage < 0 {
                                Color::Rgba(0.0, 0.0, 0.0, hp_fade)
                            } else {
                                Color::Rgba(0.0, 0.0, 0.0, 0.0)
                            })
                            .mid_bottom_with_margin_on(ui_widgets.window, 297.0 + y)
                            .set(player_sct_bg_id, ui_widgets);
                        Text::new(&format!("{}", hp_dmg_rounded_abs))
                            .font_size(font_size)
                            .font_id(self.fonts.cyri.conrod_id)
                            .color(if hp_damage < 0 {
                                Color::Rgba(1.0, 0.1, 0.0, hp_fade)
                            } else {
                                Color::Rgba(0.0, 0.0, 0.0, 0.0)
                            })
                            .mid_bottom_with_margin_on(ui_widgets.window, 300.0 + y)
                            .set(player_sct_id, ui_widgets);
                    };
                    for floater in floaters {
                        // Healing always single numbers so just skip damage when in batch mode

                        if global_state.settings.gameplay.sct_player_batch && floater.hp_change < 0
                        {
                            continue;
                        }
                        let number_speed = 50.0; // Player Heal Speed
                        let player_sct_bg_id = player_sct_bg_id_walker.next(
                            &mut self.ids.player_sct_bgs,
                            &mut ui_widgets.widget_id_generator(),
                        );
                        let player_sct_id = player_sct_id_walker.next(
                            &mut self.ids.player_scts,
                            &mut ui_widgets.widget_id_generator(),
                        );
                        let max_hp_frac =
                            floater.hp_change.abs() as f32 / stats.health.maximum() as f32;
                        // Increase font size based on fraction of maximum health
                        // "flashes" by having a larger size in the first 100ms
                        let font_size = 30
                            + (max_hp_frac * 30.0) as u32
                            + if floater.timer < 0.1 {
                                (FLASH_MAX * (1.0 - floater.timer / 0.1)) as u32
                            } else {
                                0
                            };
                        // Timer sets the widget offset
                        let y = if floater.hp_change < 0 {
                            floater.timer as f64
                            * number_speed
                            * floater.hp_change.signum() as f64
                            //* -1.0
                            + 300.0
                                - ui_widgets.win_h * 0.5
                        } else {
                            floater.timer as f64
                                * number_speed
                                * floater.hp_change.signum() as f64
                                * -1.0
                                + 300.0
                                - ui_widgets.win_h * 0.5
                        };
                        // Healing is offset randomly
                        let x = if floater.hp_change < 0 {
                            0.0
                        } else {
                            (floater.rand as f64 - 0.5) * 0.2 * ui_widgets.win_w
                        };
                        // Timer sets text transparency
                        let hp_fade = ((crate::ecs::sys::floater::MY_HP_SHOWTIME - floater.timer)
                            * 0.25)
                            + 0.2;
                        Text::new(&format!("{}", (floater.hp_change / 10).abs()))
                            .font_size(font_size)
                            .font_id(self.fonts.cyri.conrod_id)
                            .color(Color::Rgba(0.0, 0.0, 0.0, hp_fade))
                            .x_y(x, y - 3.0)
                            .set(player_sct_bg_id, ui_widgets);
                        Text::new(&format!("{}", (floater.hp_change / 10).abs()))
                            .font_size(font_size)
                            .font_id(self.fonts.cyri.conrod_id)
                            .color(if floater.hp_change < 0 {
                                Color::Rgba(1.0, 0.1, 0.0, hp_fade)
                            } else {
                                Color::Rgba(0.1, 1.0, 0.1, hp_fade)
                            })
                            .x_y(x, y)
                            .set(player_sct_id, ui_widgets);
                    }
                }
                // EXP Numbers
                if let (Some(floaters), Some(stats)) = (
                    Some(&*ecs.read_resource::<crate::ecs::MyExpFloaterList>())
                        .map(|l| &l.floaters)
                        .filter(|f| !f.is_empty()),
                    stats.get(me),
                ) {
                    // TODO replace with setting
                    let batched_sct = false;
                    if batched_sct {
                        let number_speed = 50.0; // Number Speed for Cumulated EXP
                        let player_sct_bg_id = player_sct_bg_id_walker.next(
                            &mut self.ids.player_sct_bgs,
                            &mut ui_widgets.widget_id_generator(),
                        );
                        let player_sct_id = player_sct_id_walker.next(
                            &mut self.ids.player_scts,
                            &mut ui_widgets.widget_id_generator(),
                        );
                        // Sum xp change
                        let exp_change = floaters.iter().fold(0, |acc, f| f.exp_change + acc);
                        // Can't fail since we filtered out empty lists above
                        let (timer, rand) = floaters
                            .last()
                            .map(|f| (f.timer, f.rand))
                            .expect("Impossible");
                        // Increase font size based on fraction of maximum health
                        // "flashes" by having a larger size in the first 100ms
                        let font_size_xp = 30
                            + ((exp_change.abs() as f32 / stats.exp.maximum() as f32).min(1.0)
                                * 50.0) as u32
                            + if timer < 0.1 {
                                (FLASH_MAX * (1.0 - timer / 0.1)) as u32
                            } else {
                                0
                            };

                        let y = timer as f64 * number_speed; // Timer sets the widget offset
                        let fade = ((4.0 - timer as f32) * 0.25) + 0.2; // Timer sets text transparency

                        Text::new(&format!("{} Exp", exp_change))
                            .font_size(font_size_xp)
                            .font_id(self.fonts.cyri.conrod_id)
                            .color(Color::Rgba(0.0, 0.0, 0.0, fade))
                            .x_y(
                                ui_widgets.win_w * (0.5 * rand.0 as f64 - 0.25),
                                ui_widgets.win_h * (0.15 * rand.1 as f64) + y - 3.0,
                            )
                            .set(player_sct_bg_id, ui_widgets);
                        Text::new(&format!("{} Exp", exp_change))
                            .font_size(font_size_xp)
                            .font_id(self.fonts.cyri.conrod_id)
                            .color(Color::Rgba(0.59, 0.41, 0.67, fade))
                            .x_y(
                                ui_widgets.win_w * (0.5 * rand.0 as f64 - 0.25),
                                ui_widgets.win_h * (0.15 * rand.1 as f64) + y,
                            )
                            .set(player_sct_id, ui_widgets);
                    } else {
                        for floater in floaters {
                            let number_speed = 50.0; // Number Speed for Single EXP
                            let player_sct_bg_id = player_sct_bg_id_walker.next(
                                &mut self.ids.player_sct_bgs,
                                &mut ui_widgets.widget_id_generator(),
                            );
                            let player_sct_id = player_sct_id_walker.next(
                                &mut self.ids.player_scts,
                                &mut ui_widgets.widget_id_generator(),
                            );
                            // Increase font size based on fraction of maximum health
                            // "flashes" by having a larger size in the first 100ms
                            let font_size_xp = 30
                                + ((floater.exp_change.abs() as f32 / stats.exp.maximum() as f32)
                                    .min(1.0)
                                    * 50.0) as u32
                                + if floater.timer < 0.1 {
                                    (FLASH_MAX * (1.0 - floater.timer / 0.1)) as u32
                                } else {
                                    0
                                };

                            let y = floater.timer as f64 * number_speed; // Timer sets the widget offset
                            let fade = ((4.0 - floater.timer as f32) * 0.25) + 0.2; // Timer sets text transparency

                            Text::new(&format!("{} Exp", floater.exp_change))
                                .font_size(font_size_xp)
                                .font_id(self.fonts.cyri.conrod_id)
                                .color(Color::Rgba(0.0, 0.0, 0.0, fade))
                                .x_y(
                                    ui_widgets.win_w * (0.5 * floater.rand.0 as f64 - 0.25),
                                    ui_widgets.win_h * (0.15 * floater.rand.1 as f64) + y - 3.0,
                                )
                                .set(player_sct_bg_id, ui_widgets);
                            Text::new(&format!("{} Exp", floater.exp_change))
                                .font_size(font_size_xp)
                                .font_id(self.fonts.cyri.conrod_id)
                                .color(Color::Rgba(0.59, 0.41, 0.67, fade))
                                .x_y(
                                    ui_widgets.win_w * (0.5 * floater.rand.0 as f64 - 0.25),
                                    ui_widgets.win_h * (0.15 * floater.rand.1 as f64) + y,
                                )
                                .set(player_sct_id, ui_widgets);
                        }
                    }
                }
            }

            // Pop speech bubbles
            let now = Instant::now();
            self.speech_bubbles
                .retain(|_uid, bubble| bubble.timeout > now);

            // Push speech bubbles
            for msg in self.new_messages.iter() {
                if let Some((bubble, uid)) = msg.to_bubble() {
                    self.speech_bubbles.insert(uid, bubble);
                }
            }

            let mut overhead_walker = self.ids.overheads.walk();
            let mut overitem_walker = self.ids.overitems.walk();
            let mut sct_walker = self.ids.scts.walk();
            let mut sct_bg_walker = self.ids.sct_bgs.walk();

            // Render overitem name
            for (pos, item, distance) in (&entities, &pos, &items)
                .join()
                .map(|(_, pos, item)| (pos, item, pos.0.distance_squared(player_pos)))
                .filter(|(_, _, distance)| distance < &common::comp::MAX_PICKUP_RANGE_SQR)
            {
                let overitem_id = overitem_walker.next(
                    &mut self.ids.overitems,
                    &mut ui_widgets.widget_id_generator(),
                );
                let ingame_pos = pos.0 + Vec3::unit_z() * 1.2;

                // Item name
                overitem::Overitem::new(&item.name(), &distance, &self.fonts)
                    .x_y(0.0, 100.0)
                    .position_ingame(ingame_pos)
                    .set(overitem_id, ui_widgets);
            }

            // Render overhead name tags and health bars
            for (pos, name, stats, energy, height_offset, hpfl, uid, in_group) in (
                &entities,
                &pos,
                interpolated.maybe(),
                &stats,
                energy.maybe(),
                players.maybe(),
                scales.maybe(),
                &bodies,
                &hp_floater_lists,
                &uids,
            )
                .join()
                .map(|(a, b, c, d, e, f, g, h, i, uid)| {
                    (
                        a,
                        b,
                        c,
                        d,
                        e,
                        f,
                        g,
                        h,
                        i,
                        uid,
                        client.group_members().contains_key(uid),
                    )
                })
                .filter(|(entity, pos, _, stats, _, _, _, _, hpfl, _, in_group)| {
                    *entity != me && !stats.is_dead
                    && (stats.health.current() != stats.health.maximum()
                         || info.target_entity.map_or(false, |e| e == *entity)
                         || info.selected_entity.map_or(false, |s| s.0 == *entity)
                         || *in_group
                    )
                    // Don't show outside a certain range
                     && pos.0.distance_squared(player_pos)
                        < (if *in_group
                        {
                            NAMETAG_GROUP_RANGE
                        } else if hpfl
                            .time_since_last_dmg_by_me
                            .map_or(false, |t| t < NAMETAG_DMG_TIME)
                        {
                            NAMETAG_DMG_RANGE
                        } else {
                            NAMETAG_RANGE
                        })
                        .powi(2)
                })
                .map(
                    |(
                        _,
                        pos,
                        interpolated,
                        stats,
                        energy,
                        player,
                        scale,
                        body,
                        hpfl,
                        uid,
                        in_group,
                    )| {
                        // TODO: This is temporary
                        // If the player used the default character name display their name instead
                        let name = if stats.name == "Character Name" {
                            player.map_or(&stats.name, |p| &p.alias)
                        } else {
                            &stats.name
                        };
                        (
                            interpolated.map_or(pos.0, |i| i.pos),
                            name,
                            stats,
                            energy,
                            // TODO: when body.height() is more accurate remove the 2.0
                            body.height() * 2.0 * scale.map_or(1.0, |s| s.0),
                            hpfl,
                            uid,
                            in_group,
                        )
                    },
                )
            {
                let bubble = self.speech_bubbles.get(uid);

                let overhead_id = overhead_walker.next(
                    &mut self.ids.overheads,
                    &mut ui_widgets.widget_id_generator(),
                );
                let ingame_pos = pos + Vec3::unit_z() * height_offset;

                // Speech bubble, name, level, and hp bars
                overhead::Overhead::new(
                    &name,
                    bubble,
                    stats,
                    energy,
                    own_level,
                    in_group,
                    &global_state.settings.gameplay,
                    self.pulse,
                    &self.voxygen_i18n,
                    &self.imgs,
                    &self.fonts,
                )
                .x_y(0.0, 100.0)
                .position_ingame(ingame_pos)
                .set(overhead_id, ui_widgets);

                // Enemy SCT
                if global_state.settings.gameplay.sct && !hpfl.floaters.is_empty() {
                    let floaters = &hpfl.floaters;

                    // Colors
                    const WHITE: Rgb<f32> = Rgb::new(1.0, 0.9, 0.8);
                    const LIGHT_OR: Rgb<f32> = Rgb::new(1.0, 0.925, 0.749);
                    const LIGHT_MED_OR: Rgb<f32> = Rgb::new(1.0, 0.85, 0.498);
                    const MED_OR: Rgb<f32> = Rgb::new(1.0, 0.776, 0.247);
                    const DARK_ORANGE: Rgb<f32> = Rgb::new(1.0, 0.7, 0.0);
                    const RED_ORANGE: Rgb<f32> = Rgb::new(1.0, 0.349, 0.0);
                    const DAMAGE_COLORS: [Rgb<f32>; 6] = [
                        WHITE,
                        LIGHT_OR,
                        LIGHT_MED_OR,
                        MED_OR,
                        DARK_ORANGE,
                        RED_ORANGE,
                    ];
                    // Largest value that select the first color is 40, then it shifts colors
                    // every 5
                    let font_col = |font_size: u32| {
                        DAMAGE_COLORS[(font_size.saturating_sub(36) / 5).min(5) as usize]
                    };

                    if global_state.settings.gameplay.sct_damage_batch {
                        let number_speed = 50.0; // Damage number speed
                        let sct_id = sct_walker
                            .next(&mut self.ids.scts, &mut ui_widgets.widget_id_generator());
                        let sct_bg_id = sct_bg_walker
                            .next(&mut self.ids.sct_bgs, &mut ui_widgets.widget_id_generator());
                        // Calculate total change
                        // Ignores healing
                        let hp_damage = floaters.iter().fold(0, |acc, f| {
                            if f.hp_change < 0 {
                                acc + f.hp_change
                            } else {
                                acc
                            }
                        });
                        // Divide by 10 to stay in the same dimension as the HP display
                        let hp_dmg_rounded_abs = ((hp_damage + 5) / 10).abs();
                        let max_hp_frac = hp_damage.abs() as f32 / stats.health.maximum() as f32;
                        let timer = floaters
                            .last()
                            .expect("There must be at least one floater")
                            .timer;
                        // Increase font size based on fraction of maximum health
                        // "flashes" by having a larger size in the first 100ms
                        let font_size = 30
                            + (max_hp_frac * 30.0) as u32
                            + if timer < 0.1 {
                                (FLASH_MAX * (1.0 - timer / 0.1)) as u32
                            } else {
                                0
                            };
                        let font_col = font_col(font_size);
                        // Timer sets the widget offset
                        let y = (timer as f64 / crate::ecs::sys::floater::HP_SHOWTIME as f64
                            * number_speed)
                            + 100.0;
                        // Timer sets text transparency
                        let fade = ((crate::ecs::sys::floater::HP_SHOWTIME - timer) * 0.25) + 0.2;

                        Text::new(&format!("{}", hp_dmg_rounded_abs))
                            .font_size(font_size)
                            .font_id(self.fonts.cyri.conrod_id)
                            .color(Color::Rgba(0.0, 0.0, 0.0, fade))
                            .x_y(0.0, y - 3.0)
                            .position_ingame(ingame_pos)
                            .set(sct_bg_id, ui_widgets);
                        Text::new(&format!("{}", hp_dmg_rounded_abs))
                            .font_size(font_size)
                            .font_id(self.fonts.cyri.conrod_id)
                            .x_y(0.0, y)
                            .color(if hp_damage < 0 {
                                Color::Rgba(font_col.r, font_col.g, font_col.b, fade)
                            } else {
                                Color::Rgba(0.1, 1.0, 0.1, fade)
                            })
                            .position_ingame(ingame_pos)
                            .set(sct_id, ui_widgets);
                    } else {
                        for floater in floaters {
                            let number_speed = 250.0; // Single Numbers Speed
                            let sct_id = sct_walker
                                .next(&mut self.ids.scts, &mut ui_widgets.widget_id_generator());
                            let sct_bg_id = sct_bg_walker
                                .next(&mut self.ids.sct_bgs, &mut ui_widgets.widget_id_generator());
                            // Calculate total change
                            let max_hp_frac =
                                floater.hp_change.abs() as f32 / stats.health.maximum() as f32;
                            // Increase font size based on fraction of maximum health
                            // "flashes" by having a larger size in the first 100ms
                            let font_size = 30
                                + (max_hp_frac * 30.0) as u32
                                + if floater.timer < 0.1 {
                                    (FLASH_MAX * (1.0 - floater.timer / 0.1)) as u32
                                } else {
                                    0
                                };
                            let font_col = font_col(font_size);
                            // Timer sets the widget offset
                            let y = (floater.timer as f64
                                / crate::ecs::sys::floater::HP_SHOWTIME as f64
                                * number_speed)
                                + 100.0;
                            // Timer sets text transparency
                            let fade = ((crate::ecs::sys::floater::HP_SHOWTIME - floater.timer)
                                * 0.25)
                                + 0.2;

                            Text::new(&format!("{}", (floater.hp_change / 10).abs()))
                                .font_size(font_size)
                                .font_id(self.fonts.cyri.conrod_id)
                                .color(if floater.hp_change < 0 {
                                    Color::Rgba(0.0, 0.0, 0.0, fade)
                                } else {
                                    Color::Rgba(0.0, 0.0, 0.0, 1.0)
                                })
                                .x_y(0.0, y - 3.0)
                                .position_ingame(ingame_pos)
                                .set(sct_bg_id, ui_widgets);
                            Text::new(&format!("{}", (floater.hp_change / 10).abs()))
                                .font_size(font_size)
                                .font_id(self.fonts.cyri.conrod_id)
                                .x_y(0.0, y)
                                .color(if floater.hp_change < 0 {
                                    Color::Rgba(font_col.r, font_col.g, font_col.b, fade)
                                } else {
                                    Color::Rgba(0.1, 1.0, 0.1, 1.0)
                                })
                                .position_ingame(ingame_pos)
                                .set(sct_id, ui_widgets);
                        }
                    }
                }
            }
        }

        // Temporary Example Quest
        if self.show.intro && !self.show.esc_menu {
            match global_state.settings.gameplay.intro_show {
                Intro::Show => {
                    if self.pulse > 20.0 {
                        self.show.want_grab = false;
                        let quest_headline = &self.voxygen_i18n.get("hud.temp_quest_headline");
                        let quest_text = &self.voxygen_i18n.get("hud.temp_quest_text");
                        Image::new(self.imgs.quest_bg)
                            .w_h(404.0, 858.0)
                            .middle_of(ui_widgets.window)
                            .set(self.ids.quest_bg, ui_widgets);

                        Text::new(quest_headline)
                            .mid_top_with_margin_on(self.ids.quest_bg, 310.0)
                            .font_size(self.fonts.cyri.scale(30))
                            .font_id(self.fonts.cyri.conrod_id)
                            .color(TEXT_BG)
                            .set(self.ids.q_headline_bg, ui_widgets);
                        Text::new(quest_headline)
                            .bottom_left_with_margins_on(self.ids.q_headline_bg, 1.0, 1.0)
                            .font_size(self.fonts.cyri.scale(30))
                            .font_id(self.fonts.cyri.conrod_id)
                            .color(TEXT_COLOR)
                            .set(self.ids.q_headline, ui_widgets);

                        Text::new(quest_text)
                            .down_from(self.ids.q_headline_bg, 40.0)
                            .font_size(self.fonts.cyri.scale(17))
                            .font_id(self.fonts.cyri.conrod_id)
                            .color(TEXT_BG)
                            .set(self.ids.q_text_bg, ui_widgets);
                        Text::new(quest_text)
                            .bottom_left_with_margins_on(self.ids.q_text_bg, 1.0, 1.0)
                            .font_size(self.fonts.cyri.scale(17))
                            .font_id(self.fonts.cyri.conrod_id)
                            .color(TEXT_COLOR)
                            .set(self.ids.q_text, ui_widgets);

                        if Button::image(self.imgs.button)
                            .w_h(212.0, 52.0)
                            .hover_image(self.imgs.button_hover)
                            .press_image(self.imgs.button_press)
                            .mid_bottom_with_margin_on(self.ids.q_text_bg, -120.0)
                            .label(&self.voxygen_i18n.get("common.accept"))
                            .label_font_id(self.fonts.cyri.conrod_id)
                            .label_font_size(self.fonts.cyri.scale(22))
                            .label_color(TEXT_COLOR)
                            .label_y(conrod_core::position::Relative::Scalar(2.0))
                            .set(self.ids.accept_button, ui_widgets)
                            .was_clicked()
                        {
                            self.show.intro = !self.show.intro;
                            events.push(Event::Intro(Intro::Never));
                            self.show.want_grab = true;
                        }
                    }
                },
                Intro::Never => {
                    self.show.intro = false;
                },
            }
        }

        // Display debug window.
        if global_state.settings.gameplay.toggle_debug {
            // Alpha Version
            Text::new(&version)
                .top_left_with_margins_on(ui_widgets.window, 5.0, 5.0)
                .font_size(self.fonts.cyri.scale(14))
                .font_id(self.fonts.cyri.conrod_id)
                .color(TEXT_COLOR)
                .set(self.ids.version, ui_widgets);
            // Ticks per second
            Text::new(&format!("FPS: {:.0}", debug_info.tps))
                .color(TEXT_COLOR)
                .down_from(self.ids.version, 5.0)
                .font_id(self.fonts.cyri.conrod_id)
                .font_size(self.fonts.cyri.scale(14))
                .set(self.ids.fps_counter, ui_widgets);
            // Ping
            Text::new(&format!("Ping: {:.0}ms", debug_info.ping_ms))
                .color(TEXT_COLOR)
                .down_from(self.ids.fps_counter, 5.0)
                .font_id(self.fonts.cyri.conrod_id)
                .font_size(self.fonts.cyri.scale(14))
                .set(self.ids.ping, ui_widgets);
            // Player's position
            let coordinates_text = match debug_info.coordinates {
                Some(coordinates) => format!(
                    "Coordinates: ({:.0}, {:.0}, {:.0})",
                    coordinates.0.x, coordinates.0.y, coordinates.0.z,
                ),
                None => "Player has no Pos component".to_owned(),
            };
            Text::new(&coordinates_text)
                .color(TEXT_COLOR)
                .down_from(self.ids.ping, 5.0)
                .font_id(self.fonts.cyri.conrod_id)
                .font_size(self.fonts.cyri.scale(14))
                .set(self.ids.coordinates, ui_widgets);
            // Player's velocity
            let velocity_text = match debug_info.velocity {
                Some(velocity) => format!(
                    "Velocity: ({:.1}, {:.1}, {:.1}) [{:.1} u/s]",
                    velocity.0.x,
                    velocity.0.y,
                    velocity.0.z,
                    velocity.0.magnitude()
                ),
                None => "Player has no Vel component".to_owned(),
            };
            Text::new(&velocity_text)
                .color(TEXT_COLOR)
                .down_from(self.ids.coordinates, 5.0)
                .font_id(self.fonts.cyri.conrod_id)
                .font_size(self.fonts.cyri.scale(14))
                .set(self.ids.velocity, ui_widgets);
            // Player's orientation vector
            let orientation_text = match debug_info.ori {
                Some(ori) => format!(
                    "Orientation: ({:.1}, {:.1}, {:.1})",
                    ori.0.x, ori.0.y, ori.0.z,
                ),
                None => "Player has no Ori component".to_owned(),
            };
            Text::new(&orientation_text)
                .color(TEXT_COLOR)
                .down_from(self.ids.velocity, 5.0)
                .font_id(self.fonts.cyri.conrod_id)
                .font_size(self.fonts.cyri.scale(14))
                .set(self.ids.orientation, ui_widgets);
            // Loaded distance
            Text::new(&format!(
                "View distance: {:.2} blocks ({:.2} chunks)",
                client.loaded_distance(),
                client.loaded_distance() / TerrainChunk::RECT_SIZE.x as f32,
            ))
            .color(TEXT_COLOR)
            .down_from(self.ids.orientation, 5.0)
            .font_id(self.fonts.cyri.conrod_id)
            .font_size(self.fonts.cyri.scale(14))
            .set(self.ids.loaded_distance, ui_widgets);
            // Time
            let time_in_seconds = client.state().get_time_of_day();
            let current_time = NaiveTime::from_num_seconds_from_midnight(
                // Wraps around back to 0s if it exceeds 24 hours (24 hours = 86400s)
                (time_in_seconds as u64 % 86400) as u32,
                0,
            );
            Text::new(&format!(
                "Time: {}",
                current_time.format("%H:%M").to_string()
            ))
            .color(TEXT_COLOR)
            .down_from(self.ids.loaded_distance, 5.0)
            .font_id(self.fonts.cyri.conrod_id)
            .font_size(self.fonts.cyri.scale(14))
            .set(self.ids.time, ui_widgets);

            // Number of entities
            let entity_count = client.state().ecs().entities().join().count();
            Text::new(&format!("Entity count: {}", entity_count))
                .color(TEXT_COLOR)
                .down_from(self.ids.time, 5.0)
                .font_id(self.fonts.cyri.conrod_id)
                .font_size(self.fonts.cyri.scale(14))
                .set(self.ids.entity_count, ui_widgets);

            // Number of chunks
            Text::new(&format!(
                "Chunks: {} ({} visible)",
                debug_info.num_chunks, debug_info.num_visible_chunks,
            ))
            .color(TEXT_COLOR)
            .down_from(self.ids.entity_count, 5.0)
            .font_id(self.fonts.cyri.conrod_id)
            .font_size(self.fonts.cyri.scale(14))
            .set(self.ids.num_chunks, ui_widgets);

            // Number of figures
            Text::new(&format!(
                "Figures: {} ({} visible)",
                debug_info.num_figures, debug_info.num_figures_visible,
            ))
            .color(TEXT_COLOR)
            .down_from(self.ids.num_chunks, 5.0)
            .font_id(self.fonts.cyri.conrod_id)
            .font_size(self.fonts.cyri.scale(14))
            .set(self.ids.num_figures, ui_widgets);

            // Number of particles
            Text::new(&format!(
                "Particles: {} ({} visible)",
                debug_info.num_particles, debug_info.num_particles_visible,
            ))
            .color(TEXT_COLOR)
            .down_from(self.ids.num_figures, 5.0)
            .font_id(self.fonts.cyri.conrod_id)
            .font_size(self.fonts.cyri.scale(14))
            .set(self.ids.num_particles, ui_widgets);

            // Help Window
            if let Some(help_key) = global_state.settings.controls.get_binding(GameInput::Help) {
                Text::new(
                    &self
                        .voxygen_i18n
                        .get("hud.press_key_to_toggle_keybindings_fmt")
                        .replace("{key}", help_key.to_string().as_str()),
                )
                .color(TEXT_COLOR)
                .down_from(self.ids.num_particles, 5.0)
                .font_id(self.fonts.cyri.conrod_id)
                .font_size(self.fonts.cyri.scale(14))
                .set(self.ids.help_info, ui_widgets);
            }
            // Info about Debug Shortcut
            if let Some(toggle_debug_key) = global_state
                .settings
                .controls
                .get_binding(GameInput::ToggleDebug)
            {
                Text::new(
                    &self
                        .voxygen_i18n
                        .get("hud.press_key_to_toggle_debug_info_fmt")
                        .replace("{key}", toggle_debug_key.to_string().as_str()),
                )
                .color(TEXT_COLOR)
                .down_from(self.ids.help_info, 5.0)
                .font_id(self.fonts.cyri.conrod_id)
                .font_size(self.fonts.cyri.scale(14))
                .set(self.ids.debug_info, ui_widgets);
            }
        } else {
            // Help Window
            if let Some(help_key) = global_state.settings.controls.get_binding(GameInput::Help) {
                Text::new(
                    &self
                        .voxygen_i18n
                        .get("hud.press_key_to_show_keybindings_fmt")
                        .replace("{key}", help_key.to_string().as_str()),
                )
                .color(TEXT_COLOR)
                .top_left_with_margins_on(ui_widgets.window, 5.0, 5.0)
                .font_id(self.fonts.cyri.conrod_id)
                .font_size(self.fonts.cyri.scale(16))
                .set(self.ids.help_info, ui_widgets);
            }
            // Info about Debug Shortcut
            if let Some(toggle_debug_key) = global_state
                .settings
                .controls
                .get_binding(GameInput::ToggleDebug)
            {
                Text::new(
                    &self
                        .voxygen_i18n
                        .get("hud.press_key_to_show_debug_info_fmt")
                        .replace("{key}", toggle_debug_key.to_string().as_str()),
                )
                .color(TEXT_COLOR)
                .down_from(self.ids.help_info, 5.0)
                .font_id(self.fonts.cyri.conrod_id)
                .font_size(self.fonts.cyri.scale(12))
                .set(self.ids.debug_info, ui_widgets);
            }
        }

        // Help Text
        if self.show.help && !self.show.map && !self.show.esc_menu {
            Image::new(self.imgs.help)
                .middle_of(ui_widgets.window)
                .w_h(1260.0, 519.0)
                .set(self.ids.help, ui_widgets);
            // X-button
            if Button::image(self.imgs.close_button)
                .w_h(40.0, 40.0)
                .hover_image(self.imgs.close_button_hover)
                .press_image(self.imgs.close_button_press)
                .top_right_with_margins_on(self.ids.help, 0.0, 0.0)
                .color(Color::Rgba(1.0, 1.0, 1.0, 0.8))
                .set(self.ids.button_help2, ui_widgets)
                .was_clicked()
            {
                self.show.help = false;
            };
        }

        // Bag button and nearby icons
        let ecs = client.state().ecs();
        let stats = ecs.read_storage::<comp::Stats>();
        if let Some(player_stats) = stats.get(client.entity()) {
            match Buttons::new(
                client,
                self.show.bag,
                &self.imgs,
                &self.fonts,
                global_state,
                &self.rot_imgs,
                tooltip_manager,
                &self.voxygen_i18n,
                &player_stats,
            )
            .set(self.ids.buttons, ui_widgets)
            {
                Some(buttons::Event::ToggleBag) => self.show.toggle_bag(),
                Some(buttons::Event::ToggleSettings) => self.show.toggle_settings(),
                Some(buttons::Event::ToggleSocial) => self.show.toggle_social(),
                Some(buttons::Event::ToggleSpell) => self.show.toggle_spell(),
                Some(buttons::Event::ToggleMap) => self.show.toggle_map(),
                Some(buttons::Event::ToggleCrafting) => self.show.toggle_crafting(),
                None => {},
            }
        }

        // Popup (waypoint saved and similar notifications)
        Popup::new(
            &self.voxygen_i18n,
            client,
            &self.new_notifications,
            &self.fonts,
            &self.show,
        )
        .set(self.ids.popup, ui_widgets);

        // MiniMap
        match MiniMap::new(
            &self.show,
            client,
            &self.imgs,
            &self.rot_imgs,
            &self.world_map,
            &self.fonts,
            camera.get_orientation(),
        )
        .set(self.ids.minimap, ui_widgets)
        {
            Some(minimap::Event::Toggle) => self.show.toggle_mini_map(),
            None => {},
        }

        // Bag contents
        if self.show.bag {
            if let Some(player_stats) = stats.get(client.entity()) {
                match Bag::new(
                    client,
                    &self.imgs,
                    &self.item_imgs,
                    &self.fonts,
                    &self.rot_imgs,
                    tooltip_manager,
                    &mut self.slot_manager,
                    self.pulse,
                    &self.voxygen_i18n,
                    &player_stats,
                    &self.show,
                )
                .set(self.ids.bag, ui_widgets)
                {
                    Some(bag::Event::Stats) => self.show.stats = !self.show.stats,
                    Some(bag::Event::Close) => {
                        self.show.bag(false);
                        self.force_ungrab = true;
                    },
                    None => {},
                }
            }
        }
        // Skillbar
        // Get player stats
        let ecs = client.state().ecs();
        let entity = client.entity();
        let stats = ecs.read_storage::<comp::Stats>();
        let loadouts = ecs.read_storage::<comp::Loadout>();
        let energies = ecs.read_storage::<comp::Energy>();
        let character_states = ecs.read_storage::<comp::CharacterState>();
        let controllers = ecs.read_storage::<comp::Controller>();
        let inventories = ecs.read_storage::<comp::Inventory>();
        if let (
            Some(stats),
            Some(loadout),
            Some(energy),
            Some(character_state),
            Some(controller),
            Some(inventory),
        ) = (
            stats.get(entity),
            loadouts.get(entity),
            energies.get(entity),
            character_states.get(entity),
            controllers.get(entity).map(|c| &c.inputs),
            inventories.get(entity),
        ) {
            Skillbar::new(
                global_state,
                &self.imgs,
                &self.item_imgs,
                &self.fonts,
                &self.rot_imgs,
                &stats,
                &loadout,
                &energy,
                &character_state,
                self.pulse,
                &controller,
                &inventory,
                &self.hotbar,
                tooltip_manager,
                &mut self.slot_manager,
                &self.voxygen_i18n,
                &self.show,
            )
            .set(self.ids.skillbar, ui_widgets);
        }

        // Crafting
        if self.show.crafting {
            if let Some(inventory) = inventories.get(entity) {
                for event in Crafting::new(
                    //&self.show,
                    client,
                    &self.imgs,
                    &self.fonts,
                    &self.voxygen_i18n,
                    &self.rot_imgs,
                    tooltip_manager,
                    &self.item_imgs,
                    &inventory,
                )
                .set(self.ids.crafting_window, ui_widgets)
                {
                    match event {
                        crafting::Event::CraftRecipe(r) => {
                            events.push(Event::CraftRecipe(r));
                        },
                        crafting::Event::Close => {
                            self.show.crafting(false);
                            self.force_ungrab = true;
                        },
                    }
                }
            }
        }

        // Don't put NPC messages in chat box.
        self.new_messages
            .retain(|m| !matches!(m.chat_type, comp::ChatType::Npc(_, _)));

        // Chat box
        match Chat::new(
            &mut self.new_messages,
            &client,
            global_state,
            &self.imgs,
            &self.fonts,
        )
        .and_then(self.force_chat_input.take(), |c, input| c.input(input))
        .and_then(self.tab_complete.take(), |c, input| {
            c.prepare_tab_completion(input)
        })
        .and_then(self.force_chat_cursor.take(), |c, pos| c.cursor_pos(pos))
        .set(self.ids.chat, ui_widgets)
        {
            Some(chat::Event::TabCompletionStart(input)) => {
                self.tab_complete = Some(input);
            },
            Some(chat::Event::SendMessage(message)) => {
                events.push(Event::SendMessage(message));
            },
            Some(chat::Event::Focus(focus_id)) => {
                self.to_focus = Some(Some(focus_id));
            },
            None => {},
        }

        self.new_messages = VecDeque::new();
        self.new_notifications = VecDeque::new();

        // Windows

        // Char Window will always appear at the left side. Other Windows default to the
        // left side, but when the Char Window is opened they will appear to the right
        // of it.

        // Settings
        if let Windows::Settings = self.show.open_windows {
            for event in SettingsWindow::new(
                &global_state,
                &self.show,
                &self.imgs,
                &self.fonts,
                &self.voxygen_i18n,
            )
            .set(self.ids.settings_window, ui_widgets)
            {
                match event {
                    settings_window::Event::SpeechBubbleDarkMode(sbdm) => {
                        events.push(Event::SpeechBubbleDarkMode(sbdm));
                    },
                    settings_window::Event::SpeechBubbleIcon(sbi) => {
                        events.push(Event::SpeechBubbleIcon(sbi));
                    },
                    settings_window::Event::Sct(sct) => {
                        events.push(Event::Sct(sct));
                    },
                    settings_window::Event::SctPlayerBatch(sct_player_batch) => {
                        events.push(Event::SctPlayerBatch(sct_player_batch));
                    },
                    settings_window::Event::SctDamageBatch(sct_damage_batch) => {
                        events.push(Event::SctDamageBatch(sct_damage_batch));
                    },
                    settings_window::Event::ToggleHelp => self.show.help = !self.show.help,
                    settings_window::Event::ToggleDebug => self.show.debug = !self.show.debug,
                    settings_window::Event::ToggleTips(loading_tips) => {
                        events.push(Event::ToggleTips(loading_tips));
                    },
                    settings_window::Event::ChangeTab(tab) => self.show.open_setting_tab(tab),
                    settings_window::Event::Close => {
                        // Unpause the game if we are on singleplayer so that we can logout
                        #[cfg(feature = "singleplayer")]
                        global_state.unpause();

                        self.show.settings(false)
                    },
                    settings_window::Event::AdjustMousePan(sensitivity) => {
                        events.push(Event::AdjustMousePan(sensitivity));
                    },
                    settings_window::Event::AdjustMouseZoom(sensitivity) => {
                        events.push(Event::AdjustMouseZoom(sensitivity));
                    },
                    settings_window::Event::ChatTransp(chat_transp) => {
                        events.push(Event::ChatTransp(chat_transp));
                    },
                    settings_window::Event::ChatCharName(chat_char_name) => {
                        events.push(Event::ChatCharName(chat_char_name));
                    },
                    settings_window::Event::ToggleZoomInvert(zoom_inverted) => {
                        events.push(Event::ToggleZoomInvert(zoom_inverted));
                    },
                    settings_window::Event::ToggleMouseYInvert(mouse_y_inverted) => {
                        events.push(Event::ToggleMouseYInvert(mouse_y_inverted));
                    },
                    settings_window::Event::ToggleSmoothPan(smooth_pan_enabled) => {
                        events.push(Event::ToggleSmoothPan(smooth_pan_enabled));
                    },
                    settings_window::Event::AdjustViewDistance(view_distance) => {
                        events.push(Event::AdjustViewDistance(view_distance));
                    },
                    settings_window::Event::AdjustSpriteRenderDistance(view_distance) => {
                        events.push(Event::AdjustSpriteRenderDistance(view_distance));
                    },
                    settings_window::Event::AdjustFigureLoDRenderDistance(view_distance) => {
                        events.push(Event::AdjustFigureLoDRenderDistance(view_distance));
                    },
                    settings_window::Event::CrosshairTransp(crosshair_transp) => {
                        events.push(Event::CrosshairTransp(crosshair_transp));
                    },
                    settings_window::Event::AdjustMusicVolume(music_volume) => {
                        events.push(Event::AdjustMusicVolume(music_volume));
                    },
                    settings_window::Event::AdjustSfxVolume(sfx_volume) => {
                        events.push(Event::AdjustSfxVolume(sfx_volume));
                    },
                    settings_window::Event::MaximumFPS(max_fps) => {
                        events.push(Event::ChangeMaxFPS(max_fps));
                    },
                    settings_window::Event::ChangeAudioDevice(name) => {
                        events.push(Event::ChangeAudioDevice(name));
                    },
                    settings_window::Event::CrosshairType(crosshair_type) => {
                        events.push(Event::CrosshairType(crosshair_type));
                    },
                    settings_window::Event::ToggleXpBar(xp_bar) => {
                        events.push(Event::ToggleXpBar(xp_bar));
                    },
                    settings_window::Event::ToggleBarNumbers(bar_numbers) => {
                        events.push(Event::ToggleBarNumbers(bar_numbers));
                    },
                    settings_window::Event::ToggleShortcutNumbers(shortcut_numbers) => {
                        events.push(Event::ToggleShortcutNumbers(shortcut_numbers));
                    },
                    settings_window::Event::UiScale(scale_change) => {
                        events.push(Event::UiScale(scale_change));
                    },
                    settings_window::Event::AdjustFOV(new_fov) => {
                        events.push(Event::ChangeFOV(new_fov));
                    },
                    settings_window::Event::AdjustGamma(new_gamma) => {
                        events.push(Event::ChangeGamma(new_gamma));
                    },
                    settings_window::Event::ChangeAaMode(new_aa_mode) => {
                        events.push(Event::ChangeAaMode(new_aa_mode));
                    },
                    settings_window::Event::ChangeCloudMode(new_cloud_mode) => {
                        events.push(Event::ChangeCloudMode(new_cloud_mode));
                    },
                    settings_window::Event::ChangeFluidMode(new_fluid_mode) => {
                        events.push(Event::ChangeFluidMode(new_fluid_mode));
                    },
                    settings_window::Event::ChangeResolution(new_resolution) => {
                        events.push(Event::ChangeResolution(new_resolution));
                    },
                    settings_window::Event::ChangeBitDepth(new_bit_depth) => {
                        events.push(Event::ChangeBitDepth(new_bit_depth));
                    },
                    settings_window::Event::ChangeRefreshRate(new_refresh_rate) => {
                        events.push(Event::ChangeRefreshRate(new_refresh_rate));
                    },
                    settings_window::Event::ChangeLanguage(language) => {
                        events.push(Event::ChangeLanguage(language));
                    },
<<<<<<< HEAD
                    settings_window::Event::ChangeFullscreenMode(new_fullscreen_mode) => {
                        events.push(Event::ChangeFullscreenMode(new_fullscreen_mode));
=======
                    settings_window::Event::ToggleParticlesEnabled(particles_enabled) => {
                        events.push(Event::ToggleParticlesEnabled(particles_enabled));
                    },
                    settings_window::Event::ToggleFullscreen => {
                        events.push(Event::ToggleFullscreen);
>>>>>>> 8f8b20c9
                    },
                    // settings_window::Event::ToggleFullscreen => {
                    //     events.push(Event::ToggleFullscreen);
                    // },
                    // settings_window::Event::ToggleBorderlessFullscreen => {
                    //     events.push(Event::ToggleBorderlessFullscreen);
                    // },
                    settings_window::Event::AdjustWindowSize(new_size) => {
                        events.push(Event::AdjustWindowSize(new_size));
                    },
                    settings_window::Event::ChangeBinding(game_input) => {
                        events.push(Event::ChangeBinding(game_input));
                    },
                    settings_window::Event::ResetBindings => {
                        events.push(Event::ResetBindings);
                    },
                    settings_window::Event::ChangeFreeLookBehavior(behavior) => {
                        events.push(Event::ChangeFreeLookBehavior(behavior));
                    },
                    settings_window::Event::ChangeAutoWalkBehavior(behavior) => {
                        events.push(Event::ChangeAutoWalkBehavior(behavior));
                    },
                    settings_window::Event::ChangeStopAutoWalkOnInput(state) => {
                        events.push(Event::ChangeStopAutoWalkOnInput(state));
                    },
                }
            }
        }

        // Social Window
        if self.show.social {
            let ecs = client.state().ecs();
            let _stats = ecs.read_storage::<comp::Stats>();
            let me = client.entity();
            if let Some(_stats) = stats.get(me) {
                for event in Social::new(
                    &self.show,
                    client,
                    &self.imgs,
                    &self.fonts,
                    &self.voxygen_i18n,
                    info.selected_entity,
                    &self.rot_imgs,
                    tooltip_manager,
                )
                .set(self.ids.social_window, ui_widgets)
                {
                    match event {
                        social::Event::Close => {
                            self.show.social(false);
                            self.force_ungrab = true;
                        },
                        social::Event::ChangeSocialTab(social_tab) => {
                            self.show.open_social_tab(social_tab)
                        },
                        social::Event::Invite(uid) => events.push(Event::InviteMember(uid)),
                    }
                }
            }
        }
        // Group Window
        for event in Group::new(
            &mut self.show,
            client,
            &global_state.settings,
            &self.imgs,
            &self.fonts,
            &self.voxygen_i18n,
            self.pulse,
            &global_state,
        )
        .set(self.ids.group_window, ui_widgets)
        {
            match event {
                group::Event::Accept => events.push(Event::AcceptInvite),
                group::Event::Decline => events.push(Event::DeclineInvite),
                group::Event::Kick(uid) => events.push(Event::KickMember(uid)),
                group::Event::LeaveGroup => events.push(Event::LeaveGroup),
                group::Event::AssignLeader(uid) => events.push(Event::AssignLeader(uid)),
            }
        }

        // Spellbook
        if self.show.spell {
            match Spell::new(
                &self.show,
                client,
                &self.imgs,
                &self.fonts,
                &self.voxygen_i18n,
            )
            .set(self.ids.spell, ui_widgets)
            {
                Some(spell::Event::Close) => {
                    self.show.spell(false);
                    self.force_ungrab = true;
                },
                None => {},
            }
        }
        // Map
        if self.show.map {
            for event in Map::new(
                &self.show,
                client,
                &self.imgs,
                &self.rot_imgs,
                &self.world_map,
                &self.fonts,
                self.pulse,
                &self.voxygen_i18n,
                &global_state,
            )
            .set(self.ids.map, ui_widgets)
            {
                match event {
                    map::Event::Close => {
                        self.show.map(false);
                        self.force_ungrab = true;
                    },
                    map::Event::MapZoom(map_zoom) => {
                        events.push(Event::MapZoom(map_zoom));
                    },
                }
            }
        }

        if self.show.esc_menu {
            match EscMenu::new(&self.imgs, &self.fonts, &self.voxygen_i18n)
                .set(self.ids.esc_menu, ui_widgets)
            {
                Some(esc_menu::Event::OpenSettings(tab)) => {
                    self.show.open_setting_tab(tab);
                },
                Some(esc_menu::Event::Close) => {
                    self.show.esc_menu = false;
                    self.show.want_grab = true;
                    self.force_ungrab = false;

                    // Unpause the game if we are on singleplayer
                    #[cfg(feature = "singleplayer")]
                    global_state.unpause();
                },
                Some(esc_menu::Event::Logout) => {
                    // Unpause the game if we are on singleplayer so that we can logout
                    #[cfg(feature = "singleplayer")]
                    global_state.unpause();

                    events.push(Event::Logout);
                },
                Some(esc_menu::Event::Quit) => events.push(Event::Quit),
                Some(esc_menu::Event::CharacterSelection) => {
                    // Unpause the game if we are on singleplayer so that we can logout
                    #[cfg(feature = "singleplayer")]
                    global_state.unpause();

                    events.push(Event::CharacterSelection)
                },
                None => {},
            }
        }

        // Free look indicator
        if self.show.free_look {
            Text::new(&self.voxygen_i18n.get("hud.free_look_indicator"))
                .color(TEXT_BG)
                .mid_top_with_margin_on(ui_widgets.window, 100.0)
                .font_id(self.fonts.cyri.conrod_id)
                .font_size(self.fonts.cyri.scale(20))
                .set(self.ids.free_look_bg, ui_widgets);
            Text::new(&self.voxygen_i18n.get("hud.free_look_indicator"))
                .color(KILL_COLOR)
                .top_left_with_margins_on(self.ids.free_look_bg, -1.0, -1.0)
                .font_id(self.fonts.cyri.conrod_id)
                .font_size(self.fonts.cyri.scale(20))
                .set(self.ids.free_look_txt, ui_widgets);
        }

        // Auto walk indicator
        if self.show.auto_walk {
            Text::new(&self.voxygen_i18n.get("hud.auto_walk_indicator"))
                .color(TEXT_BG)
                .mid_top_with_margin_on(
                    ui_widgets.window,
                    if self.show.free_look { 128.0 } else { 100.0 },
                )
                .font_id(self.fonts.cyri.conrod_id)
                .font_size(self.fonts.cyri.scale(20))
                .set(self.ids.auto_walk_bg, ui_widgets);
            Text::new(&self.voxygen_i18n.get("hud.auto_walk_indicator"))
                .color(KILL_COLOR)
                .top_left_with_margins_on(self.ids.auto_walk_bg, -1.0, -1.0)
                .font_id(self.fonts.cyri.conrod_id)
                .font_size(self.fonts.cyri.scale(20))
                .set(self.ids.auto_walk_txt, ui_widgets);
        }

        // Maintain slot manager
        for event in self.slot_manager.maintain(ui_widgets) {
            use comp::slot::Slot;
            use slots::SlotKind::*;
            let to_slot = |slot_kind| match slot_kind {
                Inventory(i) => Some(Slot::Inventory(i.0)),
                Equip(e) => Some(Slot::Equip(e)),
                Hotbar(_) => None,
            };
            match event {
                slot::Event::Dragged(a, b) => {
                    // Swap between slots
                    if let (Some(a), Some(b)) = (to_slot(a), to_slot(b)) {
                        events.push(Event::SwapSlots(a, b));
                    } else if let (Inventory(i), Hotbar(h)) = (a, b) {
                        self.hotbar.add_inventory_link(h, i.0);
                        events.push(Event::ChangeHotbarState(self.hotbar.to_owned()));
                    } else if let (Hotbar(a), Hotbar(b)) = (a, b) {
                        self.hotbar.swap(a, b);
                        events.push(Event::ChangeHotbarState(self.hotbar.to_owned()));
                    }
                },
                slot::Event::Dropped(from) => {
                    // Drop item
                    if let Some(from) = to_slot(from) {
                        events.push(Event::DropSlot(from));
                    } else if let Hotbar(h) = from {
                        self.hotbar.clear_slot(h);
                        events.push(Event::ChangeHotbarState(self.hotbar.to_owned()));
                    }
                },
                slot::Event::Used(from) => {
                    // Item used (selected and then clicked again)
                    if let Some(from) = to_slot(from) {
                        events.push(Event::UseSlot(from));
                    } else if let Hotbar(h) = from {
                        self.hotbar.get(h).map(|s| {
                            match s {
                                hotbar::SlotContents::Inventory(i) => {
                                    events.push(Event::UseSlot(comp::slot::Slot::Inventory(i)));
                                },
                                hotbar::SlotContents::Ability3 => {}, /* Event::Ability3(true),
                                                                       * sticks */
                            }
                        });
                    }
                },
            }
        }
        self.hotbar.maintain_ability3(client);

        events
    }

    pub fn new_message(&mut self, msg: comp::ChatMsg) { self.new_messages.push_back(msg); }

    pub fn new_notification(&mut self, msg: common::msg::Notification) {
        self.new_notifications.push_back(msg);
    }

    pub fn scale_change(&mut self, scale_change: ScaleChange) -> ScaleMode {
        let scale_mode = match scale_change {
            ScaleChange::Adjust(scale) => ScaleMode::Absolute(scale),
            ScaleChange::ToAbsolute => self.ui.scale().scaling_mode_as_absolute(),
            ScaleChange::ToRelative => self.ui.scale().scaling_mode_as_relative(),
        };
        self.ui.set_scaling_mode(scale_mode);
        scale_mode
    }

    // Checks if a TextEdit widget has the keyboard captured.
    fn typing(&self) -> bool {
        if let Some(id) = self.ui.widget_capturing_keyboard() {
            self.ui
                .widget_graph()
                .widget(id)
                .filter(|c| {
                    c.type_id == std::any::TypeId::of::<<widget::TextEdit as Widget>::State>()
                })
                .is_some()
        } else {
            false
        }
    }

    pub fn handle_event(&mut self, event: WinEvent, global_state: &mut GlobalState) -> bool {
        // Helper
        fn handle_slot(
            slot: hotbar::Slot,
            state: bool,
            events: &mut Vec<Event>,
            slot_manager: &mut slots::SlotManager,
            hotbar: &mut hotbar::State,
        ) {
            if let Some(slots::SlotKind::Inventory(i)) = slot_manager.selected() {
                hotbar.add_inventory_link(slot, i.0);
                slot_manager.idle();
            } else {
                let just_pressed = hotbar.process_input(slot, state);
                hotbar.get(slot).map(|s| match s {
                    hotbar::SlotContents::Inventory(i) => {
                        if just_pressed {
                            events.push(Event::UseSlot(comp::slot::Slot::Inventory(i)));
                        }
                    },
                    hotbar::SlotContents::Ability3 => events.push(Event::Ability3(state)),
                });
            }
        }

        let cursor_grabbed = global_state.window.is_cursor_grabbed();
        let handled = match event {
            WinEvent::Ui(event) => {
                if (self.typing() && event.is_keyboard() && self.show.ui)
                    || !(cursor_grabbed && event.is_keyboard_or_mouse())
                {
                    self.ui.handle_event(event);
                }
                true
            },
            WinEvent::InputUpdate(GameInput::ToggleInterface, true) if !self.typing() => {
                self.show.toggle_ui();
                true
            },
            WinEvent::InputUpdate(GameInput::ToggleCursor, true) if !self.typing() => {
                self.force_ungrab = !self.force_ungrab;
                true
            },
            _ if !self.show.ui => false,
            WinEvent::Zoom(_) => !cursor_grabbed && !self.ui.no_widget_capturing_mouse(),

            WinEvent::InputUpdate(GameInput::Chat, true) => {
                self.ui.focus_widget(if self.typing() {
                    None
                } else {
                    Some(self.ids.chat)
                });
                true
            },
            WinEvent::InputUpdate(GameInput::Escape, true) => {
                if self.typing() {
                    self.ui.focus_widget(None);
                } else {
                    // Close windows on esc
                    self.show.toggle_windows(global_state);
                }
                true
            },

            // Press key while not typing
            WinEvent::InputUpdate(key, state) if !self.typing() => match key {
                GameInput::Command if state => {
                    self.force_chat_input = Some("/".to_owned());
                    self.force_chat_cursor = Some(Index { line: 0, char: 1 });
                    self.ui.focus_widget(Some(self.ids.chat));
                    true
                },
                GameInput::Map if state => {
                    self.show.toggle_map();
                    true
                },
                GameInput::Bag if state => {
                    self.show.toggle_bag();
                    true
                },
                GameInput::Social if state => {
                    self.show.toggle_social();
                    true
                },
                GameInput::Crafting if state => {
                    self.show.toggle_crafting();
                    true
                },
                GameInput::Spellbook if state => {
                    self.show.toggle_spell();
                    true
                },
                GameInput::Settings if state => {
                    self.show.toggle_settings();
                    true
                },
                GameInput::Help if state => {
                    self.show.toggle_help();
                    true
                },
                GameInput::ToggleDebug if state => {
                    global_state.settings.gameplay.toggle_debug =
                        !global_state.settings.gameplay.toggle_debug;
                    true
                },
                GameInput::ToggleIngameUi if state => {
                    self.show.ingame = !self.show.ingame;
                    true
                },
                // Skillbar
                GameInput::Slot1 => {
                    handle_slot(
                        hotbar::Slot::One,
                        state,
                        &mut self.events,
                        &mut self.slot_manager,
                        &mut self.hotbar,
                    );
                    true
                },
                GameInput::Slot2 => {
                    handle_slot(
                        hotbar::Slot::Two,
                        state,
                        &mut self.events,
                        &mut self.slot_manager,
                        &mut self.hotbar,
                    );
                    true
                },
                GameInput::Slot3 => {
                    handle_slot(
                        hotbar::Slot::Three,
                        state,
                        &mut self.events,
                        &mut self.slot_manager,
                        &mut self.hotbar,
                    );
                    true
                },
                GameInput::Slot4 => {
                    handle_slot(
                        hotbar::Slot::Four,
                        state,
                        &mut self.events,
                        &mut self.slot_manager,
                        &mut self.hotbar,
                    );
                    true
                },
                GameInput::Slot5 => {
                    handle_slot(
                        hotbar::Slot::Five,
                        state,
                        &mut self.events,
                        &mut self.slot_manager,
                        &mut self.hotbar,
                    );
                    true
                },
                GameInput::Slot6 => {
                    handle_slot(
                        hotbar::Slot::Six,
                        state,
                        &mut self.events,
                        &mut self.slot_manager,
                        &mut self.hotbar,
                    );
                    true
                },
                GameInput::Slot7 => {
                    handle_slot(
                        hotbar::Slot::Seven,
                        state,
                        &mut self.events,
                        &mut self.slot_manager,
                        &mut self.hotbar,
                    );
                    true
                },
                GameInput::Slot8 => {
                    handle_slot(
                        hotbar::Slot::Eight,
                        state,
                        &mut self.events,
                        &mut self.slot_manager,
                        &mut self.hotbar,
                    );
                    true
                },
                GameInput::Slot9 => {
                    handle_slot(
                        hotbar::Slot::Nine,
                        state,
                        &mut self.events,
                        &mut self.slot_manager,
                        &mut self.hotbar,
                    );
                    true
                },
                GameInput::Slot10 => {
                    handle_slot(
                        hotbar::Slot::Ten,
                        state,
                        &mut self.events,
                        &mut self.slot_manager,
                        &mut self.hotbar,
                    );
                    true
                },
                _ => false,
            },
            // Else the player is typing in chat
            WinEvent::InputUpdate(_key, _) => self.typing(),
            WinEvent::Char(_) => self.typing(),
            WinEvent::Focused(state) => {
                self.force_ungrab = !state;
                true
            },
            WinEvent::Moved(_) => {
                // Prevent the cursor from being grabbed while the window is being moved as this
                // causes the window to move erratically
                self.show.want_grab = false;
                true
            },

            _ => false,
        };
        // Handle cursor grab.
        global_state
            .window
            .grab_cursor(!self.force_ungrab && self.show.want_grab);

        handled
    }

    #[allow(clippy::blocks_in_if_conditions)] // TODO: Pending review in #587
    pub fn maintain(
        &mut self,
        client: &Client,
        global_state: &mut GlobalState,
        debug_info: DebugInfo,
        camera: &Camera,
        dt: Duration,
        info: HudInfo,
    ) -> Vec<Event> {
        // conrod eats tabs. Un-eat a tabstop so tab completion can work
        if self.ui.ui.global_input().events().any(|event| {
            use conrod_core::{event, input};
            match event {
                //event::Event::Raw(event::Input::Press(input::Button::Keyboard(input::Key::Tab)))
                // => true,
                event::Event::Ui(event::Ui::Press(
                    _,
                    event::Press {
                        button: event::Button::Keyboard(input::Key::Tab),
                        ..
                    },
                )) => true,
                _ => false,
            }
        }) {
            self.ui
                .ui
                .handle_event(conrod_core::event::Input::Text("\t".to_string()));
        }

        if let Some(maybe_id) = self.to_focus.take() {
            self.ui.focus_widget(maybe_id);
        }
        let events = self.update_layout(client, global_state, debug_info, dt, info, camera);
        let camera::Dependents {
            view_mat, proj_mat, ..
        } = camera.dependents();
        self.ui.maintain(
            &mut global_state.window.renderer_mut(),
            Some(proj_mat * view_mat),
        );

        // Check if item images need to be reloaded
        self.item_imgs.reload_if_changed(&mut self.ui);

        events
    }

    pub fn render(&self, renderer: &mut Renderer, globals: &Consts<Globals>) {
        // Don't show anything if the UI is toggled off.
        if self.show.ui {
            self.ui.render(renderer, Some(globals));
        }
    }

    pub fn free_look(&mut self, free_look: bool) { self.show.free_look = free_look; }

    pub fn auto_walk(&mut self, auto_walk: bool) { self.show.auto_walk = auto_walk; }
}<|MERGE_RESOLUTION|>--- conflicted
+++ resolved
@@ -278,12 +278,8 @@
     ChangeGamma(f32),
     MapZoom(f64),
     AdjustWindowSize([u16; 2]),
-<<<<<<< HEAD
     ChangeFullscreenMode(FullscreenMode),
-=======
     ToggleParticlesEnabled(bool),
-    ToggleFullscreen,
->>>>>>> 8f8b20c9
     ChangeAaMode(AaMode),
     ChangeCloudMode(CloudMode),
     ChangeFluidMode(FluidMode),
@@ -1927,23 +1923,12 @@
                     settings_window::Event::ChangeLanguage(language) => {
                         events.push(Event::ChangeLanguage(language));
                     },
-<<<<<<< HEAD
                     settings_window::Event::ChangeFullscreenMode(new_fullscreen_mode) => {
                         events.push(Event::ChangeFullscreenMode(new_fullscreen_mode));
-=======
+                    },
                     settings_window::Event::ToggleParticlesEnabled(particles_enabled) => {
                         events.push(Event::ToggleParticlesEnabled(particles_enabled));
                     },
-                    settings_window::Event::ToggleFullscreen => {
-                        events.push(Event::ToggleFullscreen);
->>>>>>> 8f8b20c9
-                    },
-                    // settings_window::Event::ToggleFullscreen => {
-                    //     events.push(Event::ToggleFullscreen);
-                    // },
-                    // settings_window::Event::ToggleBorderlessFullscreen => {
-                    //     events.push(Event::ToggleBorderlessFullscreen);
-                    // },
                     settings_window::Event::AdjustWindowSize(new_size) => {
                         events.push(Event::AdjustWindowSize(new_size));
                     },
