pub mod figure;
pub mod fluid;
<<<<<<< HEAD
pub mod lod_terrain;
=======
pub mod particle;
>>>>>>> eea64f78
pub mod postprocess;
pub mod shadow;
pub mod skybox;
pub mod sprite;
pub mod terrain;
pub mod ui;

use super::Consts;
use crate::scene::camera::CameraMode;
use common::terrain::BlockKind;
use gfx::{self, gfx_constant_struct_meta, gfx_defines, gfx_impl_struct_meta};
use vek::*;

pub const MAX_POINT_LIGHT_COUNT: usize = 31;
pub const MAX_FIGURE_SHADOW_COUNT: usize = 24;
pub const MAX_DIRECTED_LIGHT_COUNT: usize = 6;

gfx_defines! {
    constant Globals {
        view_mat: [[f32; 4]; 4] = "view_mat",
        proj_mat: [[f32; 4]; 4] = "proj_mat",
        all_mat: [[f32; 4]; 4] = "all_mat",
        cam_pos: [f32; 4] = "cam_pos",
        focus_off: [f32; 4] = "focus_off",
        focus_pos: [f32; 4] = "focus_pos",
        /// NOTE: view_distance.x is the horizontal view distance, view_distance.y is the LOD
        /// detail, view_distance.z is the
        /// minimum height over any land chunk (i.e. the sea level), and view_distance.w is the
        /// maximum height over this minimum height.
        ///
        /// TODO: Fix whatever alignment issue requires these uniforms to be aligned.
        view_distance: [f32; 4] = "view_distance",
        time_of_day: [f32; 4] = "time_of_day", // TODO: Make this f64.
        sun_dir: [f32; 4] = "sun_dir",
        moon_dir: [f32; 4] = "moon_dir",
        tick: [f32; 4] = "tick",
        /// x, y represent the resolution of the screen;
        /// w, z represent the near and far planes of the shadow map.
        screen_res: [f32; 4] = "screen_res",
        light_shadow_count: [u32; 4] = "light_shadow_count",
        shadow_proj_factors: [f32; 4] = "shadow_proj_factors",
        medium: [u32; 4] = "medium",
        select_pos: [i32; 4] = "select_pos",
        gamma: [f32; 4] = "gamma",
        cam_mode: u32 = "cam_mode",
        sprite_render_distance: f32 = "sprite_render_distance",
    }

    constant Light {
        pos: [f32; 4] = "light_pos",
        col: [f32; 4] = "light_col",
    }

    constant Shadow {
        pos_radius: [f32; 4] = "shadow_pos_radius",
    }
}

impl Globals {
    /// Create global consts from the provided parameters.
    #[allow(clippy::or_fun_call)] // TODO: Pending review in #587
    #[allow(clippy::too_many_arguments)] // TODO: Pending review in #587
    pub fn new(
        view_mat: Mat4<f32>,
        proj_mat: Mat4<f32>,
        cam_pos: Vec3<f32>,
        focus_pos: Vec3<f32>,
        view_distance: f32,
        tgt_detail: f32,
        map_bounds: Vec2<f32>,
        time_of_day: f64,
        tick: f64,
        screen_res: Vec2<u16>,
        shadow_planes: Vec2<f32>,
        light_count: usize,
        shadow_count: usize,
        directed_light_count: usize,
        medium: BlockKind,
        select_pos: Option<Vec3<i32>>,
        gamma: f32,
        cam_mode: CameraMode,
        sprite_render_distance: f32,
    ) -> Self {
        Self {
            view_mat: view_mat.into_col_arrays(),
            proj_mat: proj_mat.into_col_arrays(),
            all_mat: (proj_mat * view_mat).into_col_arrays(),
            cam_pos: Vec4::from(cam_pos).into_array(),
            focus_off: Vec4::from(focus_pos).map(|e: f32| e.trunc()).into_array(),
            focus_pos: Vec4::from(focus_pos).map(|e: f32| e.fract()).into_array(),
            view_distance: [view_distance, tgt_detail, map_bounds.x, map_bounds.y],
            time_of_day: [time_of_day as f32; 4],
            sun_dir: Vec4::from_direction(Self::get_sun_dir(time_of_day)).into_array(),
            moon_dir: Vec4::from_direction(Self::get_moon_dir(time_of_day)).into_array(),
            tick: [tick as f32; 4],
            // Provide the shadow map far plane as well.
            screen_res: [
                screen_res.x as f32,
                screen_res.y as f32,
                shadow_planes.x,
                shadow_planes.y,
            ],
            light_shadow_count: [
                (light_count % (MAX_POINT_LIGHT_COUNT + 1)) as u32,
                (shadow_count % (MAX_FIGURE_SHADOW_COUNT + 1)) as u32,
                (directed_light_count % (MAX_DIRECTED_LIGHT_COUNT + 1)) as u32,
                0,
            ],
            shadow_proj_factors: [
                (shadow_planes.y + shadow_planes.x) / (shadow_planes.y - shadow_planes.x),
                (2.0 * shadow_planes.y * shadow_planes.x) / (shadow_planes.y - shadow_planes.x),
                0.0,
                0.0,
            ],
            medium: [if medium.is_fluid() { 1 } else { 0 }; 4],
            select_pos: select_pos
                .map(|sp| Vec4::from(sp) + Vec4::unit_w())
                .unwrap_or(Vec4::zero())
                .into_array(),
            gamma: [gamma; 4],
            cam_mode: cam_mode as u32,
            sprite_render_distance,
        }
    }

    fn get_angle_rad(time_of_day: f64) -> f32 {
        const TIME_FACTOR: f32 = (std::f32::consts::PI * 2.0) / (3600.0 * 24.0);
        time_of_day as f32 * TIME_FACTOR
    }

    pub fn get_sun_dir(time_of_day: f64) -> Vec3<f32> {
        let angle_rad = Self::get_angle_rad(time_of_day);
        Vec3::new(angle_rad.sin(), 0.0, angle_rad.cos())
    }

    pub fn get_moon_dir(time_of_day: f64) -> Vec3<f32> {
        let angle_rad = Self::get_angle_rad(time_of_day);
        -Vec3::new(angle_rad.sin(), 0.0, angle_rad.cos() - 0.5).normalized()
    }
}

impl Default for Globals {
    fn default() -> Self {
        Self::new(
            Mat4::identity(),
            Mat4::identity(),
            Vec3::zero(),
            Vec3::zero(),
            0.0,
            100.0,
            Vec2::new(140.0, 2048.0),
            0.0,
            0.0,
            Vec2::new(800, 500),
            Vec2::new(1.0, 25.0),
            0,
            0,
            0,
            BlockKind::Air,
            None,
            1.0,
            CameraMode::ThirdPerson,
            250.0,
        )
    }
}

impl Light {
    pub fn new(pos: Vec3<f32>, col: Rgb<f32>, strength: f32) -> Self {
        Self {
            pos: Vec4::from(pos).into_array(),
            col: Rgba::new(col.r, col.g, col.b, strength).into_array(),
        }
    }

    pub fn get_pos(&self) -> Vec3<f32> { Vec3::new(self.pos[0], self.pos[1], self.pos[2]) }

    pub fn with_strength(mut self, strength: f32) -> Self {
        self.col = (Vec4::<f32>::from(self.col) * strength).into_array();
        self
    }
}

impl Default for Light {
    fn default() -> Self { Self::new(Vec3::zero(), Rgb::zero(), 0.0) }
}

impl Shadow {
    pub fn new(pos: Vec3<f32>, radius: f32) -> Self {
        Self {
            pos_radius: [pos.x, pos.y, pos.z, radius],
        }
    }

    pub fn get_pos(&self) -> Vec3<f32> {
        Vec3::new(self.pos_radius[0], self.pos_radius[1], self.pos_radius[2])
    }
}

impl Default for Shadow {
    fn default() -> Self { Self::new(Vec3::zero(), 0.0) }
}

// Global scene data spread across several arrays.
pub struct GlobalModel {
    pub globals: Consts<Globals>,
    pub lights: Consts<Light>,
    pub shadows: Consts<Shadow>,
    pub shadow_mats: Consts<shadow::Locals>,
}<|MERGE_RESOLUTION|>--- conflicted
+++ resolved
@@ -1,10 +1,7 @@
 pub mod figure;
 pub mod fluid;
-<<<<<<< HEAD
 pub mod lod_terrain;
-=======
 pub mod particle;
->>>>>>> eea64f78
 pub mod postprocess;
 pub mod shadow;
 pub mod skybox;
