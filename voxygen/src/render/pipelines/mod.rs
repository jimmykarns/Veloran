--- conflicted
+++ resolved
@@ -87,23 +87,10 @@
         cam_mode: CameraMode,
         sprite_render_distance: f32,
     ) -> Self {
-        // Transform to left-handed homogeneous coordinates.
-        let proj_mat_lh = proj_mat;
-        // proj_mat_lh[(2, 2)] = -proj_mat[(2, 2)];
-        // proj_mat_lh[(3, 2)] = -proj_mat[(3, 2)];
         Self {
-<<<<<<< HEAD
-            view_mat: arr_to_mat(view_mat.into_col_array()),
-            proj_mat: arr_to_mat(proj_mat.into_col_array()),
-            all_mat: arr_to_mat(
-                ((proj_mat_lh * view_mat)/* .scaled_3d(Vec3::new(0.0, 0.0, -1.0)) */)
-                    .into_col_array(),
-            ),
-=======
             view_mat: view_mat.into_col_arrays(),
             proj_mat: proj_mat.into_col_arrays(),
             all_mat: (proj_mat * view_mat).into_col_arrays(),
->>>>>>> e05c9267
             cam_pos: Vec4::from(cam_pos).into_array(),
             focus_off: Vec4::from(focus_pos).map(|e: f32| e.trunc()).into_array(),
             focus_pos: Vec4::from(focus_pos).map(|e: f32| e.fract()).into_array(),
