use super::{
    consts::Consts,
    gfx_backend,
    instances::Instances,
    mesh::Mesh,
    model::{DynamicModel, Model},
    pipelines::{
<<<<<<< HEAD
        figure, fluid, lod_terrain, postprocess, shadow, skybox, sprite, terrain, ui, GlobalModel,
        Globals,
=======
        figure, fluid, particle, postprocess, skybox, sprite, terrain, ui, Globals, Light, Shadow,
>>>>>>> eea64f78
    },
    texture::Texture,
    AaMode, CloudMode, FilterMethod, FluidMode, LightingMode, Pipeline, RenderError, RenderMode,
    ShadowMapMode, ShadowMode, WrapMode,
};
use common::assets::{self, watch::ReloadIndicator};
use core::convert::TryFrom;
use gfx::{
    self,
    handle::Sampler,
    state::Comparison,
    traits::{Device, Factory, FactoryExt},
};
use glsl_include::Context as IncludeContext;
use tracing::{error, warn};
use vek::*;

/// Represents the format of the pre-processed color target.
pub type TgtColorFmt = gfx::format::Srgba8;
/// Represents the format of the pre-processed depth and stencil target.
pub type TgtDepthStencilFmt = gfx::format::Depth;

/// Represents the format of the window's color target.
pub type WinColorFmt = gfx::format::Srgba8;
/// Represents the format of the window's depth target.
pub type WinDepthFmt = gfx::format::Depth;

/// Represents the format of the pre-processed shadow depth target.
pub type ShadowDepthStencilFmt = gfx::format::Depth;

/// A handle to a pre-processed color target.
pub type TgtColorView = gfx::handle::RenderTargetView<gfx_backend::Resources, TgtColorFmt>;
/// A handle to a pre-processed depth target.
pub type TgtDepthStencilView =
    gfx::handle::DepthStencilView<gfx_backend::Resources, TgtDepthStencilFmt>;

/// A handle to a window color target.
pub type WinColorView = gfx::handle::RenderTargetView<gfx_backend::Resources, WinColorFmt>;
/// A handle to a window depth target.
pub type WinDepthView = gfx::handle::DepthStencilView<gfx_backend::Resources, WinDepthFmt>;

/// Represents the format of LOD shadows.
pub type LodTextureFmt = (gfx::format::R8_G8_B8_A8, gfx::format::Unorm);

/// Represents the format of LOD altitudes.
pub type LodAltFmt = (gfx::format::R16_G16, gfx::format::Unorm);

/// Represents the format of LOD map colors.
pub type LodColorFmt = (gfx::format::R8_G8_B8_A8, gfx::format::Srgb);

/// Represents the format of greedy meshed color-light textures.
pub type ColLightFmt = (gfx::format::R8_G8_B8_A8, gfx::format::Srgb);

/// A handle to a shadow depth target.
pub type ShadowDepthStencilView =
    gfx::handle::DepthStencilView<gfx_backend::Resources, ShadowDepthStencilFmt>;
/// A handle to a shadow depth target as a resource.
pub type ShadowResourceView = gfx::handle::ShaderResourceView<
    gfx_backend::Resources,
    <ShadowDepthStencilFmt as gfx::format::Formatted>::View,
>;

/// A handle to a render color target as a resource.
pub type TgtColorRes = gfx::handle::ShaderResourceView<
    gfx_backend::Resources,
    <TgtColorFmt as gfx::format::Formatted>::View,
>;

/// A handle to a greedy meshed color-light texture as a resorce.
pub type ColLightRes = gfx::handle::ShaderResourceView<
    gfx_backend::Resources,
    <ColLightFmt as gfx::format::Formatted>::View,
>;
/// A type representing data that can be converted to an immutable texture map
/// of ColLight data (used for texture atlases created during greedy meshing).
pub type ColLightInfo = (
    Vec<<<ColLightFmt as gfx::format::Formatted>::Surface as gfx::format::SurfaceTyped>::DataType>,
    Vec2<u16>,
);

/// A type that holds shadow map data.  Since shadow mapping may not be
/// supported on all platforms, we try to keep it separate.
pub struct ShadowMapRenderer {
    // directed_encoder: gfx::Encoder<gfx_backend::Resources, gfx_backend::CommandBuffer>,
    // point_encoder: gfx::Encoder<gfx_backend::Resources, gfx_backend::CommandBuffer>,
    directed_depth_stencil_view: ShadowDepthStencilView,
    directed_res: ShadowResourceView,
    directed_sampler: Sampler<gfx_backend::Resources>,

    point_depth_stencil_view: ShadowDepthStencilView,
    point_res: ShadowResourceView,
    point_sampler: Sampler<gfx_backend::Resources>,

    point_pipeline: GfxPipeline<shadow::pipe::Init<'static>>,
    terrain_directed_pipeline: GfxPipeline<shadow::pipe::Init<'static>>,
    figure_directed_pipeline: GfxPipeline<shadow::figure_pipe::Init<'static>>,
}

/// A type that encapsulates rendering state. `Renderer` is central to Voxygen's
/// rendering subsystem and contains any state necessary to interact with the
/// GPU, along with pipeline state objects (PSOs) needed to renderer different
/// kinds of models to the screen.
pub struct Renderer {
    device: gfx_backend::Device,
    encoder: gfx::Encoder<gfx_backend::Resources, gfx_backend::CommandBuffer>,
    factory: gfx_backend::Factory,

    win_color_view: WinColorView,
    win_depth_view: WinDepthView,

    tgt_color_view: TgtColorView,
    tgt_depth_stencil_view: TgtDepthStencilView,

    tgt_color_res: TgtColorRes,

    sampler: Sampler<gfx_backend::Resources>,

    shadow_map: Option<ShadowMapRenderer>,

    skybox_pipeline: GfxPipeline<skybox::pipe::Init<'static>>,
    figure_pipeline: GfxPipeline<figure::pipe::Init<'static>>,
    terrain_pipeline: GfxPipeline<terrain::pipe::Init<'static>>,
    fluid_pipeline: GfxPipeline<fluid::pipe::Init<'static>>,
    sprite_pipeline: GfxPipeline<sprite::pipe::Init<'static>>,
    particle_pipeline: GfxPipeline<particle::pipe::Init<'static>>,
    ui_pipeline: GfxPipeline<ui::pipe::Init<'static>>,
    lod_terrain_pipeline: GfxPipeline<lod_terrain::pipe::Init<'static>>,
    postprocess_pipeline: GfxPipeline<postprocess::pipe::Init<'static>>,
    player_shadow_pipeline: GfxPipeline<figure::pipe::Init<'static>>,

    shader_reload_indicator: ReloadIndicator,

    noise_tex: Texture<(gfx::format::R8, gfx::format::Unorm)>,

    mode: RenderMode,
}

impl Renderer {
    /// Create a new `Renderer` from a variety of backend-specific components
    /// and the window targets.
    pub fn new(
        mut device: gfx_backend::Device,
        mut factory: gfx_backend::Factory,
        win_color_view: WinColorView,
        win_depth_view: WinDepthView,
        mode: RenderMode,
    ) -> Result<Self, RenderError> {
        // Enable seamless cubemaps globally, where available--they are essentially a
        // strict improvement on regular cube maps.
        //
        // Note that since we only have to enable this once globally, there is no point
        // in doing this on rerender.
        Self::enable_seamless_cube_maps(&mut device);

        let dims = win_color_view.get_dimensions();

        let mut shader_reload_indicator = ReloadIndicator::new();
        let shadow_views = Self::create_shadow_views(
            &mut factory,
            (dims.0, dims.1),
            &ShadowMapMode::try_from(mode.shadow).unwrap_or_default(),
        )
        .map_err(|err| {
            warn!("Could not create shadow map views: {:?}", err);
        })
        .ok();

        let (
            skybox_pipeline,
            figure_pipeline,
            terrain_pipeline,
            fluid_pipeline,
            sprite_pipeline,
            particle_pipeline,
            ui_pipeline,
            lod_terrain_pipeline,
            postprocess_pipeline,
            player_shadow_pipeline,
            point_shadow_pipeline,
            terrain_directed_shadow_pipeline,
            figure_directed_shadow_pipeline,
        ) = create_pipelines(
            &mut factory,
            &mode,
            shadow_views.is_some(),
            &mut shader_reload_indicator,
        )?;

        let (tgt_color_view, tgt_depth_stencil_view, tgt_color_res) =
            Self::create_rt_views(&mut factory, (dims.0, dims.1), &mode)?;

        let shadow_map = if let (
            Some(point_pipeline),
            Some(terrain_directed_pipeline),
            Some(figure_directed_pipeline),
            Some(shadow_views),
        ) = (
            point_shadow_pipeline,
            terrain_directed_shadow_pipeline,
            figure_directed_shadow_pipeline,
            shadow_views,
        ) {
            let (
                point_depth_stencil_view,
                point_res,
                point_sampler,
                directed_depth_stencil_view,
                directed_res,
                directed_sampler,
            ) = shadow_views;
            Some(ShadowMapRenderer {
                // point_encoder: factory.create_command_buffer().into(),
                // directed_encoder: factory.create_command_buffer().into(),
                point_depth_stencil_view,
                point_res,
                point_sampler,

                directed_depth_stencil_view,
                directed_res,
                directed_sampler,

                point_pipeline,
                terrain_directed_pipeline,
                figure_directed_pipeline,
            })
        } else {
            None
        };

        let sampler = factory.create_sampler_linear();

        let noise_tex = Texture::new(
            &mut factory,
            &assets::load_expect("voxygen.texture.noise"),
            Some(gfx::texture::FilterMethod::Bilinear),
            Some(gfx::texture::WrapMode::Tile),
            None,
        )?;

        Ok(Self {
            device,
            encoder: factory.create_command_buffer().into(),
            factory,

            win_color_view,
            win_depth_view,

            tgt_color_view,
            tgt_depth_stencil_view,

            tgt_color_res,

            sampler,

            shadow_map,

            skybox_pipeline,
            figure_pipeline,
            terrain_pipeline,
            fluid_pipeline,
            sprite_pipeline,
            particle_pipeline,
            ui_pipeline,
            lod_terrain_pipeline,
            postprocess_pipeline,
            player_shadow_pipeline,

            shader_reload_indicator,

            noise_tex,

            mode,
        })
    }

    /// Get references to the internal render target views that get rendered to
    /// before post-processing.
    #[allow(dead_code)]
    pub fn tgt_views(&self) -> (&TgtColorView, &TgtDepthStencilView) {
        (&self.tgt_color_view, &self.tgt_depth_stencil_view)
    }

    /// Get references to the internal render target views that get displayed
    /// directly by the window.
    #[allow(dead_code)]
    pub fn win_views(&self) -> (&WinColorView, &WinDepthView) {
        (&self.win_color_view, &self.win_depth_view)
    }

    /// Get mutable references to the internal render target views that get
    /// rendered to before post-processing.
    #[allow(dead_code)]
    pub fn tgt_views_mut(&mut self) -> (&mut TgtColorView, &mut TgtDepthStencilView) {
        (&mut self.tgt_color_view, &mut self.tgt_depth_stencil_view)
    }

    /// Get mutable references to the internal render target views that get
    /// displayed directly by the window.
    #[allow(dead_code)]
    pub fn win_views_mut(&mut self) -> (&mut WinColorView, &mut WinDepthView) {
        (&mut self.win_color_view, &mut self.win_depth_view)
    }

    /// Change the render mode.
    pub fn set_render_mode(&mut self, mode: RenderMode) -> Result<(), RenderError> {
        self.mode = mode;

        // Recreate render target
        self.on_resize()?;

        // Recreate pipelines with the new AA mode
        self.recreate_pipelines();

        Ok(())
    }

    /// Get the render mode.
    pub fn render_mode(&self) -> &RenderMode { &self.mode }

    /// Resize internal render targets to match window render target dimensions.
    pub fn on_resize(&mut self) -> Result<(), RenderError> {
        let dims = self.win_color_view.get_dimensions();

        // Avoid panics when creating texture with w,h of 0,0.
        if dims.0 != 0 && dims.1 != 0 {
            let (tgt_color_view, tgt_depth_stencil_view, tgt_color_res) =
                Self::create_rt_views(&mut self.factory, (dims.0, dims.1), &self.mode)?;
            self.tgt_color_res = tgt_color_res;
            self.tgt_color_view = tgt_color_view;
            self.tgt_depth_stencil_view = tgt_depth_stencil_view;
            if let (Some(shadow_map), ShadowMode::Map(mode)) =
                (self.shadow_map.as_mut(), self.mode.shadow)
            {
                match Self::create_shadow_views(&mut self.factory, (dims.0, dims.1), &mode) {
                    Ok((
                        point_depth_stencil_view,
                        point_res,
                        point_sampler,
                        directed_depth_stencil_view,
                        directed_res,
                        directed_sampler,
                    )) => {
                        shadow_map.point_depth_stencil_view = point_depth_stencil_view;
                        shadow_map.point_res = point_res;
                        shadow_map.point_sampler = point_sampler;

                        shadow_map.directed_depth_stencil_view = directed_depth_stencil_view;
                        shadow_map.directed_res = directed_res;
                        shadow_map.directed_sampler = directed_sampler;
                    },
                    Err(err) => {
                        warn!("Could not create shadow map views: {:?}", err);
                    },
                }
            }
        }

        Ok(())
    }

    fn create_rt_views(
        factory: &mut gfx_device_gl::Factory,
        size: (u16, u16),
        mode: &RenderMode,
    ) -> Result<(TgtColorView, TgtDepthStencilView, TgtColorRes), RenderError> {
        let kind = match mode.aa {
            AaMode::None | AaMode::Fxaa => {
                gfx::texture::Kind::D2(size.0, size.1, gfx::texture::AaMode::Single)
            },
            // TODO: Ensure sampling in the shader is exactly between the 4 texels
            AaMode::SsaaX4 => {
                gfx::texture::Kind::D2(size.0 * 2, size.1 * 2, gfx::texture::AaMode::Single)
            },
            AaMode::MsaaX4 => {
                gfx::texture::Kind::D2(size.0, size.1, gfx::texture::AaMode::Multi(4))
            },
            AaMode::MsaaX8 => {
                gfx::texture::Kind::D2(size.0, size.1, gfx::texture::AaMode::Multi(8))
            },
            AaMode::MsaaX16 => {
                gfx::texture::Kind::D2(size.0, size.1, gfx::texture::AaMode::Multi(16))
            },
        };
        let levels = 1;

        let color_cty = <<TgtColorFmt as gfx::format::Formatted>::Channel as gfx::format::ChannelTyped
                >::get_channel_type();
        let tgt_color_tex = factory.create_texture(
            kind,
            levels,
            gfx::memory::Bind::SHADER_RESOURCE | gfx::memory::Bind::RENDER_TARGET,
            gfx::memory::Usage::Data,
            Some(color_cty),
        )?;
        let tgt_color_res = factory.view_texture_as_shader_resource::<TgtColorFmt>(
            &tgt_color_tex,
            (0, levels - 1),
            gfx::format::Swizzle::new(),
        )?;
        let tgt_color_view = factory.view_texture_as_render_target(&tgt_color_tex, 0, None)?;

        let depth_stencil_cty = <<TgtDepthStencilFmt as gfx::format::Formatted>::Channel as gfx::format::ChannelTyped>::get_channel_type();
        let tgt_depth_stencil_tex = factory.create_texture(
            kind,
            levels,
            gfx::memory::Bind::DEPTH_STENCIL,
            gfx::memory::Usage::Data,
            Some(depth_stencil_cty),
        )?;
        let tgt_depth_stencil_view =
            factory.view_texture_as_depth_stencil_trivial(&tgt_depth_stencil_tex)?;

        Ok((tgt_color_view, tgt_depth_stencil_view, tgt_color_res))
    }

    /// Create textures and views for shadow maps.
    // This is a one-use type and the two halves are not guaranteed to remain identical, so we
    // disable the type complexity lint.
    #[allow(clippy::type_complexity)]
    fn create_shadow_views(
        factory: &mut gfx_device_gl::Factory,
        size: (u16, u16),
        mode: &ShadowMapMode,
    ) -> Result<
        (
            ShadowDepthStencilView,
            ShadowResourceView,
            Sampler<gfx_backend::Resources>,
            ShadowDepthStencilView,
            ShadowResourceView,
            Sampler<gfx_backend::Resources>,
        ),
        RenderError,
    > {
        // (Attempt to) apply resolution factor to shadow map resolution.
        let resolution_factor = mode.resolution.clamped(0.25, 4.0);
        fn vec2_result<T, E>(v: Vec2<Result<T, E>>) -> Result<Vec2<T>, E> {
            Ok(Vec2::new(v.x?, v.y?))
        };

        let max_texture_size = Self::max_texture_size_raw(factory);
        let size = vec2_result(Vec2::new(size.0, size.1).map(|e| {
            let size = f32::from(e) * resolution_factor;
            // NOTE: We know 0 <= e since we clamped the resolution factor to be between
            // 0.25 and 4.0.
            if size <= f32::from(max_texture_size) {
                Ok(size as u16)
            } else {
                Err(RenderError::CustomError(format!(
                    "Resolution factor {:?} multiplied by screen resolution axis {:?} does not \
                     fit in a texture on this machine.",
                    resolution_factor, e
                )))
            }
        }))?;

        let levels = 1;
        let two_size = vec2_result(size.map(|e| {
            u16::checked_next_power_of_two(e)
                .filter(|&e| e <= max_texture_size)
                .ok_or_else(|| {
                    RenderError::CustomError(format!(
                        "Next power of two for shadow map resolution axis {:?} does not fit in a \
                         texture on this machine.",
                        e
                    ))
                })
        }))?;
        let min_size = size.reduce_min();
        let max_size = size.reduce_max();
        let _min_two_size = two_size.reduce_min();
        let _max_two_size = two_size.reduce_max();
        // For rotated shadow maps, the maximum size of a pixel along any axis is the
        // size of a diagonal along that axis.
        let diag_size = size.map(f64::from).magnitude();
        let diag_cross_size = f64::from(min_size) / f64::from(max_size) * diag_size;
        let (diag_size, _diag_cross_size) = if 0.0 < diag_size
            && diag_size <= f64::from(max_texture_size)
        {
            // NOTE: diag_cross_size must be non-negative, since it is the ratio of a
            // non-negative and a positive number (if max_size were zero,
            // diag_size would be 0 too).  And it must be <= diag_size,
            // since min_size <= max_size.  Therefore, if diag_size fits in a
            // u16, so does diag_cross_size.
            (diag_size as u16, diag_cross_size as u16)
        } else {
            return Err(RenderError::CustomError(format!(
                "Resolution of shadow map diagonal {:?} does not fit in a texture on this machine.",
                diag_size
            )));
        };
        let diag_two_size = u16::checked_next_power_of_two(diag_size)
            .filter(|&e| e <= max_texture_size)
            .ok_or_else(|| {
                RenderError::CustomError(format!(
                    "Next power of two for resolution of shadow map diagonal {:?} does not fit in \
                     a texture on this machine.",
                    diag_size
                ))
            })?;
        let depth_stencil_cty = <<ShadowDepthStencilFmt as gfx::format::Formatted>::Channel as gfx::format::ChannelTyped>::get_channel_type();

        let point_shadow_tex = factory
            .create_texture(
                gfx::texture::Kind::Cube(diag_two_size / 4),
                levels as gfx::texture::Level,
                gfx::memory::Bind::SHADER_RESOURCE | gfx::memory::Bind::DEPTH_STENCIL,
                gfx::memory::Usage::Data,
                Some(depth_stencil_cty),
            )
            .map_err(|err| RenderError::CombinedError(gfx::CombinedError::Texture(err)))?;

        let point_tgt_shadow_view = factory
            .view_texture_as_depth_stencil::<ShadowDepthStencilFmt>(
                &point_shadow_tex,
                0,
                None,
                gfx::texture::DepthStencilFlags::empty(),
            )?;

        let point_tgt_shadow_res = factory
            .view_texture_as_shader_resource::<ShadowDepthStencilFmt>(
                &point_shadow_tex,
                (0, levels - 1),
                gfx::format::Swizzle::new(),
            )?;

        let directed_shadow_tex = factory
            .create_texture(
                gfx::texture::Kind::D2(diag_two_size, diag_two_size, gfx::texture::AaMode::Single),
                levels as gfx::texture::Level,
                gfx::memory::Bind::SHADER_RESOURCE | gfx::memory::Bind::DEPTH_STENCIL,
                gfx::memory::Usage::Data,
                Some(depth_stencil_cty),
            )
            .map_err(|err| RenderError::CombinedError(gfx::CombinedError::Texture(err)))?;
        let directed_tgt_shadow_view = factory
            .view_texture_as_depth_stencil::<ShadowDepthStencilFmt>(
                &directed_shadow_tex,
                0,
                None,
                gfx::texture::DepthStencilFlags::empty(),
            )?;
        let directed_tgt_shadow_res = factory
            .view_texture_as_shader_resource::<ShadowDepthStencilFmt>(
                &directed_shadow_tex,
                (0, levels - 1),
                gfx::format::Swizzle::new(),
            )?;

        let mut sampler_info = gfx::texture::SamplerInfo::new(
            gfx::texture::FilterMethod::Bilinear,
            // Lights should always be assumed to flood areas we can't see.
            gfx::texture::WrapMode::Border,
        );
        sampler_info.comparison = Some(Comparison::LessEqual);
        sampler_info.border = [1.0; 4].into();
        let point_shadow_tex_sampler = factory.create_sampler(sampler_info);
        let directed_shadow_tex_sampler = factory.create_sampler(sampler_info);

        Ok((
            point_tgt_shadow_view,
            point_tgt_shadow_res,
            point_shadow_tex_sampler,
            directed_tgt_shadow_view,
            directed_tgt_shadow_res,
            directed_shadow_tex_sampler,
        ))
    }

    /// Get the resolution of the render target.
    pub fn get_resolution(&self) -> Vec2<u16> {
        Vec2::new(
            self.win_color_view.get_dimensions().0,
            self.win_color_view.get_dimensions().1,
        )
    }

    /// Get the resolution of the shadow render target.
    pub fn get_shadow_resolution(&self) -> (Vec2<u16>, Vec2<u16>) {
        if let Some(shadow_map) = &self.shadow_map {
            let point_dims = shadow_map.point_depth_stencil_view.get_dimensions();
            let directed_dims = shadow_map.directed_depth_stencil_view.get_dimensions();
            (
                Vec2::new(point_dims.0, point_dims.1),
                Vec2::new(directed_dims.0, directed_dims.1),
            )
        } else {
            (Vec2::new(1, 1), Vec2::new(1, 1))
        }
    }

    /// Queue the clearing of the shadow targets ready for a new frame to be
    /// rendered.
    pub fn clear_shadows(&mut self) {
        if !self.mode.shadow.is_map() {
            return;
        }
        if let Some(shadow_map) = self.shadow_map.as_mut() {
            // let point_encoder = &mut shadow_map.point_encoder;
            let point_encoder = &mut self.encoder;
            point_encoder.clear_depth(&shadow_map.point_depth_stencil_view, 1.0);
            // let directed_encoder = &mut shadow_map.directed_encoder;
            let directed_encoder = &mut self.encoder;
            directed_encoder.clear_depth(&shadow_map.directed_depth_stencil_view, 1.0);
        }
    }

    /// NOTE: Supported by Vulkan (by default), DirectX 10+ (it seems--it's hard
    /// to find proof of this, but Direct3D 10 apparently does it by
    /// default, and 11 definitely does, so I assume it's natively supported
    /// by DirectX itself), OpenGL 3.2+, and Metal (done by default).  While
    /// there may be some GPUs that don't quite support it correctly, the
    /// impact is relatively small, so there is no reaosn not to enable it where
    /// available.
    #[allow(unsafe_code)]
    fn enable_seamless_cube_maps(device: &mut gfx_backend::Device) {
        unsafe {
            // NOTE: Currently just fail silently rather than complain if the computer is on
            // a version lower than 3.2, where seamless cubemaps were introduced.
            if !device.get_info().is_version_supported(3, 2) {
                return;
            }

            // NOTE: Safe because GL_TEXTURE_CUBE_MAP_SEAMLESS is supported by OpenGL 3.2+
            // (see https://www.khronos.org/opengl/wiki/Cubemap_Texture#Seamless_cubemap);
            // enabling seamless cube maps should always be safe regardless of the state of
            // the OpenGL context, so no further checks are needd.
            device.with_gl(|gl| {
                gl.Enable(gfx_gl::TEXTURE_CUBE_MAP_SEAMLESS);
            });
        }
    }

    /// NOTE: Supported by all but a handful of mobile GPUs
    /// (see https://github.com/gpuweb/gpuweb/issues/480)
    /// so wgpu should support it too.
    #[allow(unsafe_code)]
    fn set_depth_clamp(device: &mut gfx_backend::Device, depth_clamp: bool) {
        unsafe {
            // NOTE: Currently just fail silently rather than complain if the computer is on
            // a version lower than 3.3, though we probably will complain
            // elsewhere regardless, since shadow mapping is an optional feature
            // and having depth clamping disabled won't cause undefined
            // behavior, just incorrect shadowing from objects behind the viewer.
            if !device.get_info().is_version_supported(3, 3) {
                return;
            }

            // NOTE: Safe because glDepthClamp is (I believe) supported by
            // OpenGL 3.3, so we shouldn't have to check for other OpenGL versions which
            // may use different extensions.  Also, enabling depth clamping should
            // essentially always be safe regardless of the state of the OpenGL
            // context, so no further checks are needed.
            device.with_gl(|gl| {
                if depth_clamp {
                    gl.Enable(gfx_gl::DEPTH_CLAMP);
                } else {
                    gl.Disable(gfx_gl::DEPTH_CLAMP);
                }
            });
        }
    }

    /// Queue the clearing of the depth target ready for a new frame to be
    /// rendered.
    pub fn clear(&mut self) {
        self.encoder.clear_depth(&self.tgt_depth_stencil_view, 1.0);
        // self.encoder.clear_stencil(&self.tgt_depth_stencil_view, 0);
        self.encoder.clear_depth(&self.win_depth_view, 1.0);
    }

    /// Set up shadow rendering.
    pub fn start_shadows(&mut self) {
        if !self.mode.shadow.is_map() {
            return;
        }
        if let Some(_shadow_map) = self.shadow_map.as_mut() {
            self.encoder.flush(&mut self.device);
            Self::set_depth_clamp(&mut self.device, true);
        }
    }

    /// Perform all queued draw calls for global.shadows.
    pub fn flush_shadows(&mut self) {
        if !self.mode.shadow.is_map() {
            return;
        }
        if let Some(_shadow_map) = self.shadow_map.as_mut() {
            let point_encoder = &mut self.encoder;
            // let point_encoder = &mut shadow_map.point_encoder;
            point_encoder.flush(&mut self.device);
            // let directed_encoder = &mut shadow_map.directed_encoder;
            // directed_encoder.flush(&mut self.device);
            // Reset depth clamping.
            Self::set_depth_clamp(&mut self.device, false);
        }
    }

    /// Perform all queued draw calls for this frame and clean up discarded
    /// items.
    pub fn flush(&mut self) {
        self.encoder.flush(&mut self.device);
        self.device.cleanup();

        // If the shaders files were changed attempt to recreate the shaders
        if self.shader_reload_indicator.reloaded() {
            self.recreate_pipelines();
        }
    }

    /// Recreate the pipelines
    fn recreate_pipelines(&mut self) {
        match create_pipelines(
            &mut self.factory,
            &self.mode,
            self.shadow_map.is_some(),
            &mut self.shader_reload_indicator,
        ) {
            Ok((
                skybox_pipeline,
                figure_pipeline,
                terrain_pipeline,
                fluid_pipeline,
                sprite_pipeline,
                particle_pipeline,
                ui_pipeline,
                lod_terrain_pipeline,
                postprocess_pipeline,
                player_shadow_pipeline,
                point_shadow_pipeline,
                terrain_directed_shadow_pipeline,
                figure_directed_shadow_pipeline,
            )) => {
                self.skybox_pipeline = skybox_pipeline;
                self.figure_pipeline = figure_pipeline;
                self.terrain_pipeline = terrain_pipeline;
                self.fluid_pipeline = fluid_pipeline;
                self.sprite_pipeline = sprite_pipeline;
                self.particle_pipeline = particle_pipeline;
                self.ui_pipeline = ui_pipeline;
                self.lod_terrain_pipeline = lod_terrain_pipeline;
                self.postprocess_pipeline = postprocess_pipeline;
                self.player_shadow_pipeline = player_shadow_pipeline;
                if let (
                    Some(point_pipeline),
                    Some(terrain_directed_pipeline),
                    Some(figure_directed_pipeline),
                    Some(shadow_map),
                ) = (
                    point_shadow_pipeline,
                    terrain_directed_shadow_pipeline,
                    figure_directed_shadow_pipeline,
                    self.shadow_map.as_mut(),
                ) {
                    shadow_map.point_pipeline = point_pipeline;
                    shadow_map.terrain_directed_pipeline = terrain_directed_pipeline;
                    shadow_map.figure_directed_pipeline = figure_directed_pipeline;
                }
            },
            Err(e) => error!(?e, "Could not recreate shaders from assets due to an error",),
        }
    }

    /// Create a new set of constants with the provided values.
    pub fn create_consts<T: Copy + gfx::traits::Pod>(
        &mut self,
        vals: &[T],
    ) -> Result<Consts<T>, RenderError> {
        let mut consts = Consts::new(&mut self.factory, vals.len());
        consts.update(&mut self.encoder, vals, 0)?;
        Ok(consts)
    }

    /// Update a set of constants with the provided values.
    pub fn update_consts<T: Copy + gfx::traits::Pod>(
        &mut self,
        consts: &mut Consts<T>,
        vals: &[T],
    ) -> Result<(), RenderError> {
        consts.update(&mut self.encoder, vals, 0)
    }

    /// Create a new set of instances with the provided values.
    pub fn create_instances<T: Copy + gfx::traits::Pod>(
        &mut self,
        vals: &[T],
    ) -> Result<Instances<T>, RenderError> {
        let mut instances = Instances::new(&mut self.factory, vals.len())?;
        instances.update(&mut self.encoder, vals)?;
        Ok(instances)
    }

    /// Create a new model from the provided mesh.
    pub fn create_model<P: Pipeline>(&mut self, mesh: &Mesh<P>) -> Result<Model<P>, RenderError> {
        Ok(Model::new(&mut self.factory, mesh))
    }

    /// Create a new dynamic model with the specified size.
    pub fn create_dynamic_model<P: Pipeline>(
        &mut self,
        size: usize,
    ) -> Result<DynamicModel<P>, RenderError> {
        DynamicModel::new(&mut self.factory, size)
    }

    /// Update a dynamic model with a mesh and a offset.
    pub fn update_model<P: Pipeline>(
        &mut self,
        model: &DynamicModel<P>,
        mesh: &Mesh<P>,
        offset: usize,
    ) -> Result<(), RenderError> {
        model.update(&mut self.encoder, mesh, offset)
    }

    /// Return the maximum supported texture size.
    pub fn max_texture_size(&self) -> u16 { Self::max_texture_size_raw(&self.factory) }

    /// Return the maximum supported texture size from the factory.
    fn max_texture_size_raw(factory: &gfx_backend::Factory) -> u16 {
        /// NOTE: OpenGL requirement.
        const MAX_TEXTURE_SIZE_MIN: u16 = 1024;
        #[cfg(target_os = "macos")]
        /// NOTE: Because Macs lie about their max supported texture size.
        const MAX_TEXTURE_SIZE_MAX: u16 = 8192;
        #[cfg(not(target_os = "macos"))]
        /// NOTE: Apparently Macs aren't the only machines that lie.
        const MAX_TEXTURE_SIZE_MAX: u16 = 16384;
        // NOTE: Many APIs for textures require coordinates to fit in u16, which is why
        // we perform this conversion.
        u16::try_from(factory.get_capabilities().max_texture_size)
            .unwrap_or(MAX_TEXTURE_SIZE_MIN)
            .min(MAX_TEXTURE_SIZE_MAX)
    }

    /// Create a new immutable texture from the provided image.
    pub fn create_texture_immutable_raw<F: gfx::format::Formatted>(
        &mut self,
        kind: gfx::texture::Kind,
        mipmap: gfx::texture::Mipmap,
        data: &[&[<F::Surface as gfx::format::SurfaceTyped>::DataType]],
        sampler_info: gfx::texture::SamplerInfo,
    ) -> Result<Texture<F>, RenderError>
    where
        F::Surface: gfx::format::TextureSurface,
        F::Channel: gfx::format::TextureChannel,
        <F::Surface as gfx::format::SurfaceTyped>::DataType: Copy,
    {
        Texture::new_immutable_raw(&mut self.factory, kind, mipmap, data, sampler_info)
    }

    /// Create a new raw texture.
    pub fn create_texture_raw<F: gfx::format::Formatted>(
        &mut self,
        kind: gfx::texture::Kind,
        max_levels: u8,
        bind: gfx::memory::Bind,
        usage: gfx::memory::Usage,
        levels: (u8, u8),
        swizzle: gfx::format::Swizzle,
        sampler_info: gfx::texture::SamplerInfo,
    ) -> Result<Texture<F>, RenderError>
    where
        F::Surface: gfx::format::TextureSurface,
        F::Channel: gfx::format::TextureChannel,
        <F::Surface as gfx::format::SurfaceTyped>::DataType: Copy,
    {
        Texture::new_raw(
            &mut self.device,
            &mut self.factory,
            kind,
            max_levels,
            bind,
            usage,
            levels,
            swizzle,
            sampler_info,
        )
    }

    /// Create a new texture from the provided image.
    pub fn create_texture<F: gfx::format::Formatted>(
        &mut self,
        image: &image::DynamicImage,
        filter_method: Option<FilterMethod>,
        wrap_mode: Option<WrapMode>,
        border: Option<gfx::texture::PackedColor>,
    ) -> Result<Texture<F>, RenderError>
    where
        F::Surface: gfx::format::TextureSurface,
        F::Channel: gfx::format::TextureChannel,
        <F::Surface as gfx::format::SurfaceTyped>::DataType: Copy,
    {
        Texture::new(&mut self.factory, image, filter_method, wrap_mode, border)
    }

    /// Create a new dynamic texture (gfx::memory::Usage::Dynamic) with the
    /// specified dimensions.
    pub fn create_dynamic_texture(&mut self, dims: Vec2<u16>) -> Result<Texture, RenderError> {
        Texture::new_dynamic(&mut self.factory, dims.x, dims.y)
    }

    /// Update a texture with the provided offset, size, and data.
    pub fn update_texture(
        &mut self,
        texture: &Texture,
        offset: [u16; 2],
        size: [u16; 2],
        data: &[[u8; 4]],
    ) -> Result<(), RenderError> {
        texture.update(&mut self.encoder, offset, size, data)
    }

    /// Creates a download buffer, downloads the win_color_view, and converts to
    /// a image::DynamicImage.
    #[allow(clippy::map_clone)] // TODO: Pending review in #587
    pub fn create_screenshot(&mut self) -> Result<image::DynamicImage, RenderError> {
        let (width, height) = self.get_resolution().into_tuple();
        use gfx::{
            format::{Formatted, SurfaceTyped},
            memory::Typed,
        };
        type WinSurfaceData = <<WinColorFmt as Formatted>::Surface as SurfaceTyped>::DataType;
        let download = self
            .factory
            .create_download_buffer::<WinSurfaceData>(width as usize * height as usize)?;
        self.encoder.copy_texture_to_buffer_raw(
            self.win_color_view.raw().get_texture(),
            None,
            gfx::texture::RawImageInfo {
                xoffset: 0,
                yoffset: 0,
                zoffset: 0,
                width,
                height,
                depth: 0,
                format: WinColorFmt::get_format(),
                mipmap: 0,
            },
            download.raw(),
            0,
        )?;
        self.flush();

        // Assumes that the format is Rgba8.
        let raw_data = self
            .factory
            .read_mapping(&download)?
            .chunks_exact(width as usize)
            .rev()
            .flatten()
            .flatten()
            .map(|&e| e)
            .collect::<Vec<_>>();
        Ok(image::DynamicImage::ImageRgba8(
            // Should not fail if the dimensions are correct.
            image::ImageBuffer::from_raw(width as u32, height as u32, raw_data).unwrap(),
        ))
    }

    /// Queue the rendering of the provided skybox model in the upcoming frame.
    pub fn render_skybox(
        &mut self,
        model: &Model<skybox::SkyboxPipeline>,
        global: &GlobalModel,
        locals: &Consts<skybox::Locals>,
        lod: &lod_terrain::LodData,
    ) {
        self.encoder.draw(
            &gfx::Slice {
                start: model.vertex_range().start,
                end: model.vertex_range().end,
                base_vertex: 0,
                instances: None,
                buffer: gfx::IndexBuffer::Auto,
            },
            &self.skybox_pipeline.pso,
            &skybox::pipe::Data {
                vbuf: model.vbuf.clone(),
                locals: locals.buf.clone(),
                globals: global.globals.buf.clone(),
                noise: (self.noise_tex.srv.clone(), self.noise_tex.sampler.clone()),
                alt: (lod.alt.srv.clone(), lod.alt.sampler.clone()),
                horizon: (lod.horizon.srv.clone(), lod.horizon.sampler.clone()),
                tgt_color: self.tgt_color_view.clone(),
                tgt_depth_stencil: (self.tgt_depth_stencil_view.clone()/* , (1, 1) */),
            },
        );
    }

    /// Queue the rendering of the provided figure model in the upcoming frame.
    pub fn render_figure(
        &mut self,
        model: &figure::FigureModel,
        _col_lights: &Texture<ColLightFmt>,
        global: &GlobalModel,
        locals: &Consts<figure::Locals>,
        bones: &Consts<figure::BoneData>,
        lod: &lod_terrain::LodData,
    ) {
        let (point_shadow_maps, directed_shadow_maps) =
            if let Some(shadow_map) = &mut self.shadow_map {
                (
                    (
                        shadow_map.point_res.clone(),
                        shadow_map.point_sampler.clone(),
                    ),
                    (
                        shadow_map.directed_res.clone(),
                        shadow_map.directed_sampler.clone(),
                    ),
                )
            } else {
                (
                    (self.noise_tex.srv.clone(), self.noise_tex.sampler.clone()),
                    (self.noise_tex.srv.clone(), self.noise_tex.sampler.clone()),
                )
            };
        let col_lights = &model.col_lights;
        let model = &model.opaque;

        self.encoder.draw(
            &gfx::Slice {
                start: model.vertex_range().start,
                end: model.vertex_range().end,
                base_vertex: 0,
                instances: None,
                buffer: gfx::IndexBuffer::Auto,
            },
            &self.figure_pipeline.pso,
            &figure::pipe::Data {
                vbuf: model.vbuf.clone(),
                col_lights: (col_lights.srv.clone(), col_lights.sampler.clone()),
                locals: locals.buf.clone(),
                globals: global.globals.buf.clone(),
                bones: bones.buf.clone(),
                lights: global.lights.buf.clone(),
                shadows: global.shadows.buf.clone(),
                light_shadows: global.shadow_mats.buf.clone(),
                point_shadow_maps,
                directed_shadow_maps,
                noise: (self.noise_tex.srv.clone(), self.noise_tex.sampler.clone()),
                alt: (lod.alt.srv.clone(), lod.alt.sampler.clone()),
                horizon: (lod.horizon.srv.clone(), lod.horizon.sampler.clone()),
                tgt_color: self.tgt_color_view.clone(),
                tgt_depth_stencil: (self.tgt_depth_stencil_view.clone()/* , (1, 1) */),
            },
        );
    }

    /// Queue the rendering of the player silhouette in the upcoming frame.
    pub fn render_player_shadow(
        &mut self,
        _model: &figure::FigureModel,
        _col_lights: &Texture<ColLightFmt>,
        _global: &GlobalModel,
        _bones: &Consts<figure::BoneData>,
        _lod: &lod_terrain::LodData,
        _locals: &Consts<shadow::Locals>,
    ) {
        // FIXME: Consider reenabling at some point.
        /* let (point_shadow_maps, directed_shadow_maps) =
            if let Some(shadow_map) = &mut self.shadow_map {
                (
                    (
                        shadow_map.point_res.clone(),
                        shadow_map.point_sampler.clone(),
                    ),
                    (
                        shadow_map.directed_res.clone(),
                        shadow_map.directed_sampler.clone(),
                    ),
                )
            } else {
                (
                    (self.noise_tex.srv.clone(), self.noise_tex.sampler.clone()),
                    (self.noise_tex.srv.clone(), self.noise_tex.sampler.clone()),
                )
            };
        let col_lights = &model.col_lights;
        let model = &model.opaque;
        // let atlas_model = &model.opaque;
        // let model = &model.shadow;

        self.encoder.draw(
            &gfx::Slice {
                start: model.vertex_range().start,
                end: model.vertex_range().end,
                base_vertex: 0,
                instances: None,
                buffer: gfx::IndexBuffer::Auto,
            },
            &self.player_shadow_pipeline.pso,
            &figure::pipe::Data {
                vbuf: model.vbuf.clone(),
                // abuf: atlas_model.vbuf.clone(),
                col_lights: (col_lights.srv.clone(), col_lights.sampler.clone()),
                // col_lights: (lod.horizon.srv.clone(), lod.horizon.sampler.clone()),
                locals: locals.buf.clone(),
                globals: global.globals.buf.clone(),
                bones: bones.buf.clone(),
                lights: global.lights.buf.clone(),
                shadows: global.shadows.buf.clone(),
                light_shadows: global.shadow_mats.buf.clone(),
                point_shadow_maps,
                directed_shadow_maps,
                noise: (self.noise_tex.srv.clone(), self.noise_tex.sampler.clone()),
                alt: (lod.alt.srv.clone(), lod.alt.sampler.clone()),
                horizon: (lod.horizon.srv.clone(), lod.horizon.sampler.clone()),
                tgt_color: self.tgt_color_view.clone(),
                tgt_depth_stencil: (self.tgt_depth_stencil_view.clone()/* , (0, 0) */),
            },
        ); */
    }

    /// Queue the rendering of the player model in the upcoming frame.
    pub fn render_player(
        &mut self,
        model: &figure::FigureModel,
        _col_lights: &Texture<ColLightFmt>,
        global: &GlobalModel,
        locals: &Consts<figure::Locals>,
        bones: &Consts<figure::BoneData>,
        lod: &lod_terrain::LodData,
    ) {
        let (point_shadow_maps, directed_shadow_maps) =
            if let Some(shadow_map) = &mut self.shadow_map {
                (
                    (
                        shadow_map.point_res.clone(),
                        shadow_map.point_sampler.clone(),
                    ),
                    (
                        shadow_map.directed_res.clone(),
                        shadow_map.directed_sampler.clone(),
                    ),
                )
            } else {
                (
                    (self.noise_tex.srv.clone(), self.noise_tex.sampler.clone()),
                    (self.noise_tex.srv.clone(), self.noise_tex.sampler.clone()),
                )
            };
        let col_lights = &model.col_lights;
        let model = &model.opaque;

        self.encoder.draw(
            &gfx::Slice {
                start: model.vertex_range().start,
                end: model.vertex_range().end,
                base_vertex: 0,
                instances: None,
                buffer: gfx::IndexBuffer::Auto,
            },
            &self.figure_pipeline.pso,
            &figure::pipe::Data {
                vbuf: model.vbuf.clone(),
                col_lights: (col_lights.srv.clone(), col_lights.sampler.clone()),
                locals: locals.buf.clone(),
                globals: global.globals.buf.clone(),
                bones: bones.buf.clone(),
                lights: global.lights.buf.clone(),
                shadows: global.shadows.buf.clone(),
                light_shadows: global.shadow_mats.buf.clone(),
                point_shadow_maps,
                directed_shadow_maps,
                noise: (self.noise_tex.srv.clone(), self.noise_tex.sampler.clone()),
                alt: (lod.alt.srv.clone(), lod.alt.sampler.clone()),
                horizon: (lod.horizon.srv.clone(), lod.horizon.sampler.clone()),
                tgt_color: self.tgt_color_view.clone(),
                tgt_depth_stencil: (self.tgt_depth_stencil_view.clone()/* , (1, 1) */),
            },
        );
    }

    /// Queue the rendering of the provided terrain chunk model in the upcoming
    /// frame.
    pub fn render_terrain_chunk(
        &mut self,
        model: &Model<terrain::TerrainPipeline>,
        col_lights: &Texture<ColLightFmt>,
        global: &GlobalModel,
        locals: &Consts<terrain::Locals>,
        lod: &lod_terrain::LodData,
    ) {
        let (point_shadow_maps, directed_shadow_maps) =
            if let Some(shadow_map) = &mut self.shadow_map {
                (
                    (
                        shadow_map.point_res.clone(),
                        shadow_map.point_sampler.clone(),
                    ),
                    (
                        shadow_map.directed_res.clone(),
                        shadow_map.directed_sampler.clone(),
                    ),
                )
            } else {
                (
                    (self.noise_tex.srv.clone(), self.noise_tex.sampler.clone()),
                    (self.noise_tex.srv.clone(), self.noise_tex.sampler.clone()),
                )
            };

        self.encoder.draw(
            &gfx::Slice {
                start: model.vertex_range().start,
                end: model.vertex_range().end,
                base_vertex: 0,
                instances: None,
                buffer: gfx::IndexBuffer::Auto,
            },
            &self.terrain_pipeline.pso,
            &terrain::pipe::Data {
                vbuf: model.vbuf.clone(),
                // TODO: Consider splitting out texture atlas data into a separate vertex buffer,
                // since we don't need it for things like global.shadows.
                col_lights: (col_lights.srv.clone(), col_lights.sampler.clone()),
                locals: locals.buf.clone(),
                globals: global.globals.buf.clone(),
                lights: global.lights.buf.clone(),
                shadows: global.shadows.buf.clone(),
                light_shadows: global.shadow_mats.buf.clone(),
                point_shadow_maps,
                directed_shadow_maps,
                noise: (self.noise_tex.srv.clone(), self.noise_tex.sampler.clone()),
                alt: (lod.alt.srv.clone(), lod.alt.sampler.clone()),
                horizon: (lod.horizon.srv.clone(), lod.horizon.sampler.clone()),
                tgt_color: self.tgt_color_view.clone(),
                tgt_depth_stencil: (self.tgt_depth_stencil_view.clone()/* , (1, 1) */),
            },
        );
    }

    /// Queue the rendering of a shadow map from a point light in the upcoming
    /// frame.
    pub fn render_shadow_point(
        &mut self,
        model: &Model<terrain::TerrainPipeline>,
        global: &GlobalModel,
        terrain_locals: &Consts<terrain::Locals>,
        locals: &Consts<shadow::Locals>,
    ) {
        if !self.mode.shadow.is_map() {
            return;
        }
        // NOTE: Don't render shadows if the shader is not supported.
        let shadow_map = if let Some(shadow_map) = &mut self.shadow_map {
            shadow_map
        } else {
            return;
        };

        // let point_encoder = &mut shadow_map.point_encoder;
        let point_encoder = &mut self.encoder;
        point_encoder.draw(
            &gfx::Slice {
                start: model.vertex_range().start,
                end: model.vertex_range().end,
                base_vertex: 0,
                instances: None,
                buffer: gfx::IndexBuffer::Auto,
            },
            &shadow_map.point_pipeline.pso,
            &shadow::pipe::Data {
                // Terrain vertex stuff
                vbuf: model.vbuf.clone(),
                locals: terrain_locals.buf.clone(),
                globals: global.globals.buf.clone(),

                // Shadow stuff
                light_shadows: locals.buf.clone(),
                tgt_depth_stencil: shadow_map.point_depth_stencil_view.clone(),
            },
        );
    }

    /// Queue the rendering of terrain shadow map from all directional lights in
    /// the upcoming frame.
    pub fn render_terrain_shadow_directed(
        &mut self,
        model: &Model<terrain::TerrainPipeline>,
        global: &GlobalModel,
        terrain_locals: &Consts<terrain::Locals>,
        locals: &Consts<shadow::Locals>,
    ) {
        if !self.mode.shadow.is_map() {
            return;
        }
        // NOTE: Don't render shadows if the shader is not supported.
        let shadow_map = if let Some(shadow_map) = &mut self.shadow_map {
            shadow_map
        } else {
            return;
        };

        // let directed_encoder = &mut shadow_map.directed_encoder;
        let directed_encoder = &mut self.encoder;
        directed_encoder.draw(
            &gfx::Slice {
                start: model.vertex_range().start,
                end: model.vertex_range().end,
                base_vertex: 0,
                instances: None,
                buffer: gfx::IndexBuffer::Auto,
            },
            &shadow_map.terrain_directed_pipeline.pso,
            &shadow::pipe::Data {
                // Terrain vertex stuff
                vbuf: model.vbuf.clone(),
                locals: terrain_locals.buf.clone(),
                globals: global.globals.buf.clone(),

                // Shadow stuff
                light_shadows: locals.buf.clone(),
                tgt_depth_stencil: shadow_map.directed_depth_stencil_view.clone(),
            },
        );
    }

    /// Queue the rendering of figure shadow map from all directional lights in
    /// the upcoming frame.
    pub fn render_figure_shadow_directed(
        &mut self,
        model: &figure::FigureModel,
        global: &GlobalModel,
        figure_locals: &Consts<figure::Locals>,
        bones: &Consts<figure::BoneData>,
        locals: &Consts<shadow::Locals>,
    ) {
        if !self.mode.shadow.is_map() {
            return;
        }
        // NOTE: Don't render shadows if the shader is not supported.
        let shadow_map = if let Some(shadow_map) = &mut self.shadow_map {
            shadow_map
        } else {
            return;
        };
        let model = &model.opaque;

        // let directed_encoder = &mut shadow_map.directed_encoder;
        let directed_encoder = &mut self.encoder;
        directed_encoder.draw(
            &gfx::Slice {
                start: model.vertex_range().start,
                end: model.vertex_range().end,
                base_vertex: 0,
                instances: None,
                buffer: gfx::IndexBuffer::Auto,
            },
            &shadow_map.figure_directed_pipeline.pso,
            &shadow::figure_pipe::Data {
                // Terrain vertex stuff
                vbuf: model.vbuf.clone(),
                locals: figure_locals.buf.clone(),
                bones: bones.buf.clone(),
                globals: global.globals.buf.clone(),

                // Shadow stuff
                light_shadows: locals.buf.clone(),
                tgt_depth_stencil: shadow_map.directed_depth_stencil_view.clone(),
            },
        );
    }

    /// Queue the rendering of the provided terrain chunk model in the upcoming
    /// frame.
    pub fn render_fluid_chunk(
        &mut self,
        model: &Model<fluid::FluidPipeline>,
        global: &GlobalModel,
        locals: &Consts<terrain::Locals>,
        lod: &lod_terrain::LodData,
        waves: &Texture,
    ) {
        let (point_shadow_maps, directed_shadow_maps) =
            if let Some(shadow_map) = &mut self.shadow_map {
                (
                    (
                        shadow_map.point_res.clone(),
                        shadow_map.point_sampler.clone(),
                    ),
                    (
                        shadow_map.directed_res.clone(),
                        shadow_map.directed_sampler.clone(),
                    ),
                )
            } else {
                (
                    (self.noise_tex.srv.clone(), self.noise_tex.sampler.clone()),
                    (self.noise_tex.srv.clone(), self.noise_tex.sampler.clone()),
                )
            };

        self.encoder.draw(
            &gfx::Slice {
                start: model.vertex_range().start,
                end: model.vertex_range().end,
                base_vertex: 0,
                instances: None,
                buffer: gfx::IndexBuffer::Auto,
            },
            &self.fluid_pipeline.pso,
            &fluid::pipe::Data {
                vbuf: model.vbuf.clone(),
                locals: locals.buf.clone(),
                globals: global.globals.buf.clone(),
                lights: global.lights.buf.clone(),
                shadows: global.shadows.buf.clone(),
                light_shadows: global.shadow_mats.buf.clone(),
                point_shadow_maps,
                directed_shadow_maps,
                alt: (lod.alt.srv.clone(), lod.alt.sampler.clone()),
                horizon: (lod.horizon.srv.clone(), lod.horizon.sampler.clone()),
                noise: (self.noise_tex.srv.clone(), self.noise_tex.sampler.clone()),
                waves: (waves.srv.clone(), waves.sampler.clone()),
                tgt_color: self.tgt_color_view.clone(),
                tgt_depth_stencil: (self.tgt_depth_stencil_view.clone()/* , (1, 1) */),
            },
        );
    }

    /// Queue the rendering of the provided terrain chunk model in the upcoming
    /// frame.
    pub fn render_sprites(
        &mut self,
        model: &Model<sprite::SpritePipeline>,
        col_lights: &Texture<ColLightFmt>,
        global: &GlobalModel,
        terrain_locals: &Consts<terrain::Locals>,
        locals: &Consts<sprite::Locals>,
        instances: &Instances<sprite::Instance>,
        lod: &lod_terrain::LodData,
    ) {
        let (point_shadow_maps, directed_shadow_maps) =
            if let Some(shadow_map) = &mut self.shadow_map {
                (
                    (
                        shadow_map.point_res.clone(),
                        shadow_map.point_sampler.clone(),
                    ),
                    (
                        shadow_map.directed_res.clone(),
                        shadow_map.directed_sampler.clone(),
                    ),
                )
            } else {
                (
                    (self.noise_tex.srv.clone(), self.noise_tex.sampler.clone()),
                    (self.noise_tex.srv.clone(), self.noise_tex.sampler.clone()),
                )
            };

        self.encoder.draw(
            &gfx::Slice {
                start: model.vertex_range().start,
                end: model.vertex_range().end,
                base_vertex: 0,
                instances: Some((instances.count() as u32, 0)),
                buffer: gfx::IndexBuffer::Auto,
            },
            &self.sprite_pipeline.pso,
            &sprite::pipe::Data {
                vbuf: model.vbuf.clone(),
                ibuf: instances.ibuf.clone(),
                col_lights: (col_lights.srv.clone(), col_lights.sampler.clone()),
                terrain_locals: terrain_locals.buf.clone(),
                locals: locals.buf.clone(),
                globals: global.globals.buf.clone(),
                lights: global.lights.buf.clone(),
                shadows: global.shadows.buf.clone(),
                light_shadows: global.shadow_mats.buf.clone(),
                point_shadow_maps,
                directed_shadow_maps,
                noise: (self.noise_tex.srv.clone(), self.noise_tex.sampler.clone()),
                alt: (lod.alt.srv.clone(), lod.alt.sampler.clone()),
                horizon: (lod.horizon.srv.clone(), lod.horizon.sampler.clone()),
                tgt_color: self.tgt_color_view.clone(),
                tgt_depth_stencil: (self.tgt_depth_stencil_view.clone()/* , (1, 1) */),
            },
        );
    }

    /// Queue the rendering of the provided LoD terrain model in the upcoming
    /// frame.
    pub fn render_lod_terrain(
        &mut self,
        model: &Model<lod_terrain::LodTerrainPipeline>,
        global: &GlobalModel,
        locals: &Consts<lod_terrain::Locals>,
        lod: &lod_terrain::LodData,
    ) {
        self.encoder.draw(
            &gfx::Slice {
                start: model.vertex_range().start,
                end: model.vertex_range().end,
                base_vertex: 0,
                instances: None,
                buffer: gfx::IndexBuffer::Auto,
            },
            &self.lod_terrain_pipeline.pso,
            &lod_terrain::pipe::Data {
                vbuf: model.vbuf.clone(),
                locals: locals.buf.clone(),
                globals: global.globals.buf.clone(),
                noise: (self.noise_tex.srv.clone(), self.noise_tex.sampler.clone()),
                map: (lod.map.srv.clone(), lod.map.sampler.clone()),
                alt: (lod.alt.srv.clone(), lod.alt.sampler.clone()),
                horizon: (lod.horizon.srv.clone(), lod.horizon.sampler.clone()),
                tgt_color: self.tgt_color_view.clone(),
                tgt_depth_stencil: (self.tgt_depth_stencil_view.clone()/* , (1, 1) */),
            },
        );
    }

    /// Queue the rendering of the provided particle in the upcoming frame.
    pub fn render_particles(
        &mut self,
        model: &Model<particle::ParticlePipeline>,
        globals: &Consts<Globals>,
        instances: &Instances<particle::Instance>,
        lights: &Consts<Light>,
        shadows: &Consts<Shadow>,
    ) {
        self.encoder.draw(
            &gfx::Slice {
                start: model.vertex_range().start,
                end: model.vertex_range().end,
                base_vertex: 0,
                instances: Some((instances.count() as u32, 0)),
                buffer: gfx::IndexBuffer::Auto,
            },
            &self.particle_pipeline.pso,
            &particle::pipe::Data {
                vbuf: model.vbuf.clone(),
                ibuf: instances.ibuf.clone(),
                globals: globals.buf.clone(),
                lights: lights.buf.clone(),
                shadows: shadows.buf.clone(),
                noise: (self.noise_tex.srv.clone(), self.noise_tex.sampler.clone()),
                tgt_color: self.tgt_color_view.clone(),
                tgt_depth_stencil: (self.tgt_depth_stencil_view.clone(), (1, 1)),
            },
        );
    }

    /// Queue the rendering of the provided UI element in the upcoming frame.
    pub fn render_ui_element<F: gfx::format::Formatted<View = [f32; 4]>>(
        &mut self,
        model: &Model<ui::UiPipeline>,
        tex: &Texture<F>,
        scissor: Aabr<u16>,
        globals: &Consts<Globals>,
        locals: &Consts<ui::Locals>,
    ) where
        F::Surface: gfx::format::TextureSurface,
        F::Channel: gfx::format::TextureChannel,
        <F::Surface as gfx::format::SurfaceTyped>::DataType: Copy,
    {
        let Aabr { min, max } = scissor;
        self.encoder.draw(
            &gfx::Slice {
                start: model.vertex_range().start,
                end: model.vertex_range().end,
                base_vertex: 0,
                instances: None,
                buffer: gfx::IndexBuffer::Auto,
            },
            &self.ui_pipeline.pso,
            &ui::pipe::Data {
                vbuf: model.vbuf.clone(),
                scissor: gfx::Rect {
                    x: min.x,
                    y: min.y,
                    w: max.x - min.x,
                    h: max.y - min.y,
                },
                tex: (tex.srv.clone(), tex.sampler.clone()),
                locals: locals.buf.clone(),
                globals: globals.buf.clone(),
                tgt_color: self.win_color_view.clone(),
                tgt_depth: self.win_depth_view.clone(),
            },
        );
    }

    pub fn render_post_process(
        &mut self,
        model: &Model<postprocess::PostProcessPipeline>,
        globals: &Consts<Globals>,
        locals: &Consts<postprocess::Locals>,
    ) {
        self.encoder.draw(
            &gfx::Slice {
                start: model.vertex_range().start,
                end: model.vertex_range().end,
                base_vertex: 0,
                instances: None,
                buffer: gfx::IndexBuffer::Auto,
            },
            &self.postprocess_pipeline.pso,
            &postprocess::pipe::Data {
                vbuf: model.vbuf.clone(),
                locals: locals.buf.clone(),
                globals: globals.buf.clone(),
                src_sampler: (self.tgt_color_res.clone(), self.sampler.clone()),
                tgt_color: self.win_color_view.clone(),
                tgt_depth: self.win_depth_view.clone(),
            },
        )
    }
}

struct GfxPipeline<P: gfx::pso::PipelineInit> {
    pso: gfx::pso::PipelineState<gfx_backend::Resources, P::Meta>,
}

/// Creates all the pipelines used to render.
#[allow(clippy::type_complexity)] // TODO: Pending review in #587
fn create_pipelines(
    factory: &mut gfx_backend::Factory,
    mode: &RenderMode,
    has_shadow_views: bool,
    shader_reload_indicator: &mut ReloadIndicator,
) -> Result<
    (
        GfxPipeline<skybox::pipe::Init<'static>>,
        GfxPipeline<figure::pipe::Init<'static>>,
        GfxPipeline<terrain::pipe::Init<'static>>,
        GfxPipeline<fluid::pipe::Init<'static>>,
        GfxPipeline<sprite::pipe::Init<'static>>,
        GfxPipeline<particle::pipe::Init<'static>>,
        GfxPipeline<ui::pipe::Init<'static>>,
        GfxPipeline<lod_terrain::pipe::Init<'static>>,
        GfxPipeline<postprocess::pipe::Init<'static>>,
        GfxPipeline<figure::pipe::Init<'static>>,
        Option<GfxPipeline<shadow::pipe::Init<'static>>>,
        Option<GfxPipeline<shadow::pipe::Init<'static>>>,
        Option<GfxPipeline<shadow::figure_pipe::Init<'static>>>,
    ),
    RenderError,
> {
    let constants = assets::load_watched::<String>(
        "voxygen.shaders.include.constants",
        shader_reload_indicator,
    )
    .unwrap();
    let globals =
        assets::load_watched::<String>("voxygen.shaders.include.globals", shader_reload_indicator)
            .unwrap();
    let sky =
        assets::load_watched::<String>("voxygen.shaders.include.sky", shader_reload_indicator)
            .unwrap();
    let light =
        assets::load_watched::<String>("voxygen.shaders.include.light", shader_reload_indicator)
            .unwrap();
    let srgb =
        assets::load_watched::<String>("voxygen.shaders.include.srgb", shader_reload_indicator)
            .unwrap();
    let random =
        assets::load_watched::<String>("voxygen.shaders.include.random", shader_reload_indicator)
            .unwrap();
    let lod =
        assets::load_watched::<String>("voxygen.shaders.include.lod", shader_reload_indicator)
            .unwrap();
    let shadows =
        assets::load_watched::<String>("voxygen.shaders.include.shadows", shader_reload_indicator)
            .unwrap();

    // We dynamically add extra configuration settings to the constants file.
    let constants = format!(
        r#"
{}

#define VOXYGEN_COMPUTATION_PREERENCE {}
#define FLUID_MODE {}
#define CLOUD_MODE {}
#define LIGHTING_ALGORITHM {}
#define SHADOW_MODE {}

"#,
        constants,
        // TODO: Configurable vertex/fragment shader preference.
        "VOXYGEN_COMPUTATION_PREERENCE_FRAGMENT",
        match mode.fluid {
            FluidMode::Cheap => "FLUID_MODE_CHEAP",
            FluidMode::Shiny => "FLUID_MODE_SHINY",
        },
        match mode.cloud {
            CloudMode::None => "CLOUD_MODE_NONE",
            CloudMode::Regular => "CLOUD_MODE_REGULAR",
        },
        match mode.lighting {
            LightingMode::Ashikhmin => "LIGHTING_ALGORITHM_ASHIKHMIN",
            LightingMode::BlinnPhong => "LIGHTING_ALGORITHM_BLINN_PHONG",
            LightingMode::Lambertian => "CLOUD_MODE_NONE",
        },
        match mode.shadow {
            ShadowMode::None => "SHADOW_MODE_NONE",
            ShadowMode::Map(_) if has_shadow_views => "SHADOW_MODE_MAP",
            ShadowMode::Cheap | ShadowMode::Map(_) => "SHADOW_MODE_CHEAP",
        },
    );

    let anti_alias = assets::load_watched::<String>(
        &["voxygen.shaders.antialias.", match mode.aa {
            AaMode::None | AaMode::SsaaX4 => "none",
            AaMode::Fxaa => "fxaa",
            AaMode::MsaaX4 => "msaa-x4",
            AaMode::MsaaX8 => "msaa-x8",
            AaMode::MsaaX16 => "msaa-x16",
        }]
        .concat(),
        shader_reload_indicator,
    )
    .unwrap();

    let cloud = assets::load_watched::<String>(
        &["voxygen.shaders.include.cloud.", match mode.cloud {
            CloudMode::None => "none",
            CloudMode::Regular => "regular",
        }]
        .concat(),
        shader_reload_indicator,
    )
    .unwrap();

    let mut include_ctx = IncludeContext::new();
    include_ctx.include("constants.glsl", &constants);
    include_ctx.include("globals.glsl", &globals);
    include_ctx.include("shadows.glsl", &shadows);
    include_ctx.include("sky.glsl", &sky);
    include_ctx.include("light.glsl", &light);
    include_ctx.include("srgb.glsl", &srgb);
    include_ctx.include("random.glsl", &random);
    include_ctx.include("lod.glsl", &lod);
    include_ctx.include("anti-aliasing.glsl", &anti_alias);
    include_ctx.include("cloud.glsl", &cloud);

    let figure_vert =
        assets::load_watched::<String>("voxygen.shaders.figure-vert", shader_reload_indicator)
            .unwrap();

    let terrain_point_shadow_vert = assets::load_watched::<String>(
        "voxygen.shaders.light-shadows-vert",
        shader_reload_indicator,
    )
    .unwrap();

    let terrain_directed_shadow_vert = assets::load_watched::<String>(
        "voxygen.shaders.light-shadows-directed-vert",
        shader_reload_indicator,
    )
    .unwrap();

    let figure_directed_shadow_vert = assets::load_watched::<String>(
        "voxygen.shaders.light-shadows-figure-vert",
        shader_reload_indicator,
    )
    .unwrap();

    let directed_shadow_frag = &assets::load_watched::<String>(
        "voxygen.shaders.light-shadows-directed-frag",
        shader_reload_indicator,
    )
    .unwrap();

    // Construct a pipeline for rendering skyboxes
    let skybox_pipeline = create_pipeline(
        factory,
        skybox::pipe::new(),
        &assets::load_watched::<String>("voxygen.shaders.skybox-vert", shader_reload_indicator)
            .unwrap(),
        &assets::load_watched::<String>("voxygen.shaders.skybox-frag", shader_reload_indicator)
            .unwrap(),
        &include_ctx,
        gfx::state::CullFace::Back,
    )?;

    // Construct a pipeline for rendering figures
    let figure_pipeline = create_pipeline(
        factory,
        figure::pipe::new(),
        &figure_vert,
        &assets::load_watched::<String>("voxygen.shaders.figure-frag", shader_reload_indicator)
            .unwrap(),
        &include_ctx,
        gfx::state::CullFace::Back,
    )?;

    // Construct a pipeline for rendering terrain
    let terrain_pipeline = create_pipeline(
        factory,
        terrain::pipe::new(),
        &assets::load_watched::<String>("voxygen.shaders.terrain-vert", shader_reload_indicator)
            .unwrap(),
        &assets::load_watched::<String>("voxygen.shaders.terrain-frag", shader_reload_indicator)
            .unwrap(),
        &include_ctx,
        gfx::state::CullFace::Back,
    )?;

    // Construct a pipeline for rendering fluids
    let fluid_pipeline = create_pipeline(
        factory,
        fluid::pipe::new(),
        &assets::load_watched::<String>("voxygen.shaders.fluid-vert", shader_reload_indicator)
            .unwrap(),
        &assets::load_watched::<String>(
            &["voxygen.shaders.fluid-frag.", match mode.fluid {
                FluidMode::Cheap => "cheap",
                FluidMode::Shiny => "shiny",
            }]
            .concat(),
            shader_reload_indicator,
        )
        .unwrap(),
        &include_ctx,
        gfx::state::CullFace::Nothing,
    )?;

    // Construct a pipeline for rendering sprites
    let sprite_pipeline = create_pipeline(
        factory,
        sprite::pipe::new(),
        &assets::load_watched::<String>("voxygen.shaders.sprite-vert", shader_reload_indicator)
            .unwrap(),
        &assets::load_watched::<String>("voxygen.shaders.sprite-frag", shader_reload_indicator)
            .unwrap(),
        &include_ctx,
        gfx::state::CullFace::Back,
    )?;

    // Construct a pipeline for rendering particles
    let particle_pipeline = create_pipeline(
        factory,
        particle::pipe::new(),
        &assets::load_watched::<String>("voxygen.shaders.particle-vert", shader_reload_indicator)
            .unwrap(),
        &assets::load_watched::<String>("voxygen.shaders.particle-frag", shader_reload_indicator)
            .unwrap(),
        &include_ctx,
        gfx::state::CullFace::Back,
    )?;

    // Construct a pipeline for rendering UI elements
    let ui_pipeline = create_pipeline(
        factory,
        ui::pipe::new(),
        &assets::load_watched::<String>("voxygen.shaders.ui-vert", shader_reload_indicator)
            .unwrap(),
        &assets::load_watched::<String>("voxygen.shaders.ui-frag", shader_reload_indicator)
            .unwrap(),
        &include_ctx,
        gfx::state::CullFace::Back,
    )?;

    // Construct a pipeline for rendering terrain
    let lod_terrain_pipeline = create_pipeline(
        factory,
        lod_terrain::pipe::new(),
        &assets::load_watched::<String>(
            "voxygen.shaders.lod-terrain-vert",
            shader_reload_indicator,
        )
        .unwrap(),
        &assets::load_watched::<String>(
            "voxygen.shaders.lod-terrain-frag",
            shader_reload_indicator,
        )
        .unwrap(),
        &include_ctx,
        gfx::state::CullFace::Back,
    )?;

    // Construct a pipeline for rendering our post-processing
    let postprocess_pipeline = create_pipeline(
        factory,
        postprocess::pipe::new(),
        &assets::load_watched::<String>(
            "voxygen.shaders.postprocess-vert",
            shader_reload_indicator,
        )
        .unwrap(),
        &assets::load_watched::<String>(
            "voxygen.shaders.postprocess-frag",
            shader_reload_indicator,
        )
        .unwrap(),
        &include_ctx,
        gfx::state::CullFace::Back,
    )?;

    // Construct a pipeline for rendering the player silhouette
    let player_shadow_pipeline = create_pipeline(
        factory,
        figure::pipe::Init {
            tgt_depth_stencil: (gfx::preset::depth::PASS_TEST/*,
            Stencil::new(
                Comparison::Equal,
                0xff,
                (StencilOp::Keep, StencilOp::Keep, StencilOp::Keep),
            ),*/),
            ..figure::pipe::new()
        },
        &figure_vert,
        &assets::load_watched::<String>(
            "voxygen.shaders.player-shadow-frag",
            shader_reload_indicator,
        )
        .unwrap(),
        &include_ctx,
        gfx::state::CullFace::Back,
    )?;

    // Construct a pipeline for rendering point light terrain shadow maps.
    let point_shadow_pipeline = match create_shadow_pipeline(
        factory,
        shadow::pipe::new(),
        &terrain_point_shadow_vert,
        Some(
            &assets::load_watched::<String>(
                "voxygen.shaders.light-shadows-geom",
                shader_reload_indicator,
            )
            .unwrap(),
        ),
        &assets::load_watched::<String>(
            "voxygen.shaders.light-shadows-frag",
            shader_reload_indicator,
        )
        .unwrap(),
        &include_ctx,
        gfx::state::CullFace::Back,
        None, // Some(gfx::state::Offset(2, 0))
    ) {
        Ok(pipe) => Some(pipe),
        Err(err) => {
            warn!("Could not load point shadow map pipeline: {:?}", err);
            None
        },
    };

    // Construct a pipeline for rendering directional light terrain shadow maps.
    let terrain_directed_shadow_pipeline = match create_shadow_pipeline(
        factory,
        shadow::pipe::new(),
        &terrain_directed_shadow_vert,
        None,
        &directed_shadow_frag,
        &include_ctx,
        gfx::state::CullFace::Back,
        None, // Some(gfx::state::Offset(2, 1))
    ) {
        Ok(pipe) => Some(pipe),
        Err(err) => {
            warn!(
                "Could not load directed terrain shadow map pipeline: {:?}",
                err
            );
            None
        },
    };

    // Construct a pipeline for rendering directional light figure shadow maps.
    let figure_directed_shadow_pipeline = match create_shadow_pipeline(
        factory,
        shadow::figure_pipe::new(),
        &figure_directed_shadow_vert,
        None,
        &directed_shadow_frag,
        &include_ctx,
        gfx::state::CullFace::Back,
        None, // Some(gfx::state::Offset(2, 1))
    ) {
        Ok(pipe) => Some(pipe),
        Err(err) => {
            warn!(
                "Could not load directed figure shadow map pipeline: {:?}",
                err
            );
            None
        },
    };

    Ok((
        skybox_pipeline,
        figure_pipeline,
        terrain_pipeline,
        fluid_pipeline,
        sprite_pipeline,
        particle_pipeline,
        ui_pipeline,
        lod_terrain_pipeline,
        postprocess_pipeline,
        player_shadow_pipeline,
        point_shadow_pipeline,
        terrain_directed_shadow_pipeline,
        figure_directed_shadow_pipeline,
    ))
}

/// Create a new pipeline from the provided vertex shader and fragment shader.
fn create_pipeline<P: gfx::pso::PipelineInit>(
    factory: &mut gfx_backend::Factory,
    pipe: P,
    vs: &str,
    fs: &str,
    ctx: &IncludeContext,
    cull_face: gfx::state::CullFace,
) -> Result<GfxPipeline<P>, RenderError> {
    let vs = ctx.expand(vs)?;
    let fs = ctx.expand(fs)?;

    let program = factory.link_program(vs.as_bytes(), fs.as_bytes())?;

    let result = Ok(GfxPipeline {
        pso: factory.create_pipeline_from_program(
            &program,
            gfx::Primitive::TriangleList,
            gfx::state::Rasterizer {
                front_face: gfx::state::FrontFace::CounterClockwise,
                cull_face,
                method: gfx::state::RasterMethod::Fill,
                offset: None,
                samples: Some(gfx::state::MultiSample),
            },
            pipe,
        )?,
    });

    result
}

/// Create a new shadow map pipeline.
fn create_shadow_pipeline<P: gfx::pso::PipelineInit>(
    factory: &mut gfx_backend::Factory,
    pipe: P,
    vs: &str,
    gs: Option<&str>,
    fs: &str,
    ctx: &IncludeContext,
    cull_face: gfx::state::CullFace,
    offset: Option<gfx::state::Offset>,
) -> Result<GfxPipeline<P>, RenderError> {
    let vs = ctx.expand(vs)?;
    let gs = gs.map(|gs| ctx.expand(gs)).transpose()?;
    let fs = ctx.expand(fs)?;

    let shader_set = if let Some(gs) = gs {
        factory.create_shader_set_geometry(vs.as_bytes(), gs.as_bytes(), fs.as_bytes())?
    } else {
        factory.create_shader_set(vs.as_bytes(), fs.as_bytes())?
    };

    Ok(GfxPipeline {
        pso: factory.create_pipeline_state(
            &shader_set,
            gfx::Primitive::TriangleList,
            gfx::state::Rasterizer {
                front_face: gfx::state::FrontFace::CounterClockwise,
                // Second-depth shadow mapping: should help reduce z-fighting provided all objects
                // are "watertight" (every triangle edge is shared with at most one other
                // triangle); this *should* be true for Veloren.
                cull_face: match cull_face {
                    gfx::state::CullFace::Front => gfx::state::CullFace::Back,
                    gfx::state::CullFace::Back => gfx::state::CullFace::Front,
                    gfx::state::CullFace::Nothing => gfx::state::CullFace::Nothing,
                },
                method: gfx::state::RasterMethod::Fill,
                offset,
                samples: None,
            },
            pipe,
        )?,
    })
}<|MERGE_RESOLUTION|>--- conflicted
+++ resolved
@@ -5,12 +5,8 @@
     mesh::Mesh,
     model::{DynamicModel, Model},
     pipelines::{
-<<<<<<< HEAD
-        figure, fluid, lod_terrain, postprocess, shadow, skybox, sprite, terrain, ui, GlobalModel,
-        Globals,
-=======
-        figure, fluid, particle, postprocess, skybox, sprite, terrain, ui, Globals, Light, Shadow,
->>>>>>> eea64f78
+        figure, fluid, lod_terrain, particle, postprocess, shadow, skybox, sprite, terrain, ui,
+        GlobalModel, Globals,
     },
     texture::Texture,
     AaMode, CloudMode, FilterMethod, FluidMode, LightingMode, Pipeline, RenderError, RenderMode,
@@ -1532,11 +1528,29 @@
     pub fn render_particles(
         &mut self,
         model: &Model<particle::ParticlePipeline>,
-        globals: &Consts<Globals>,
+        global: &GlobalModel,
         instances: &Instances<particle::Instance>,
-        lights: &Consts<Light>,
-        shadows: &Consts<Shadow>,
+        lod: &lod_terrain::LodData,
     ) {
+        let (point_shadow_maps, directed_shadow_maps) =
+            if let Some(shadow_map) = &mut self.shadow_map {
+                (
+                    (
+                        shadow_map.point_res.clone(),
+                        shadow_map.point_sampler.clone(),
+                    ),
+                    (
+                        shadow_map.directed_res.clone(),
+                        shadow_map.directed_sampler.clone(),
+                    ),
+                )
+            } else {
+                (
+                    (self.noise_tex.srv.clone(), self.noise_tex.sampler.clone()),
+                    (self.noise_tex.srv.clone(), self.noise_tex.sampler.clone()),
+                )
+            };
+
         self.encoder.draw(
             &gfx::Slice {
                 start: model.vertex_range().start,
@@ -1549,12 +1563,17 @@
             &particle::pipe::Data {
                 vbuf: model.vbuf.clone(),
                 ibuf: instances.ibuf.clone(),
-                globals: globals.buf.clone(),
-                lights: lights.buf.clone(),
-                shadows: shadows.buf.clone(),
+                globals: global.globals.buf.clone(),
+                lights: global.lights.buf.clone(),
+                shadows: global.shadows.buf.clone(),
+                light_shadows: global.shadow_mats.buf.clone(),
+                point_shadow_maps,
+                directed_shadow_maps,
                 noise: (self.noise_tex.srv.clone(), self.noise_tex.sampler.clone()),
+                alt: (lod.alt.srv.clone(), lod.alt.sampler.clone()),
+                horizon: (lod.horizon.srv.clone(), lod.horizon.sampler.clone()),
                 tgt_color: self.tgt_color_view.clone(),
-                tgt_depth_stencil: (self.tgt_depth_stencil_view.clone(), (1, 1)),
+                tgt_depth_stencil: (self.tgt_depth_stencil_view.clone()/* , (1, 1) */),
             },
         );
     }
