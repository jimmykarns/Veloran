#[allow(clippy::single_component_path_imports)] // TODO: Pending review in #587
pub mod consts;
mod error;
pub mod instances;
pub mod mesh;
pub mod model;
pub mod pipelines;
pub mod renderer;
pub mod texture;

// Reexports
pub use self::{
    consts::Consts,
    error::RenderError,
    instances::Instances,
    mesh::{Mesh, Quad, Tri},
    model::{DynamicModel, Model},
    pipelines::{
        figure::{
            BoneData as FigureBoneData, BoneMeshes, FigureModel, FigurePipeline,
            Locals as FigureLocals,
        },
        fluid::FluidPipeline,
<<<<<<< HEAD
        lod_terrain::{Locals as LodTerrainLocals, LodData, LodTerrainPipeline},
=======
        particle::{Instance as ParticleInstance, ParticlePipeline},
>>>>>>> eea64f78
        postprocess::{
            create_mesh as create_pp_mesh, Locals as PostProcessLocals, PostProcessPipeline,
        },
        shadow::{Locals as ShadowLocals, ShadowPipeline},
        skybox::{create_mesh as create_skybox_mesh, Locals as SkyboxLocals, SkyboxPipeline},
        sprite::{Instance as SpriteInstance, Locals as SpriteLocals, SpritePipeline},
        terrain::{Locals as TerrainLocals, TerrainPipeline},
        ui::{
            create_quad as create_ui_quad, create_tri as create_ui_tri, Locals as UiLocals,
            Mode as UiMode, UiPipeline,
        },
        GlobalModel, Globals, Light, Shadow,
    },
    renderer::{
        ColLightFmt, ColLightInfo, LodAltFmt, LodColorFmt, LodTextureFmt, Renderer,
        ShadowDepthStencilFmt, TgtColorFmt, TgtDepthStencilFmt, WinColorFmt, WinDepthFmt,
    },
    texture::Texture,
};
pub use gfx::texture::{FilterMethod, WrapMode};

#[cfg(feature = "gl")]
use gfx_device_gl as gfx_backend;

/// Used to represent a specific rendering configuration.
///
/// Note that pipelines are tied to the
/// rendering backend, and as such it is necessary to modify the rendering
/// subsystem when adding new pipelines - custom pipelines are not currently an
/// objective of the rendering subsystem.
///
/// # Examples
///
/// - `SkyboxPipeline`
/// - `FigurePipeline`
pub trait Pipeline {
    type Vertex: Clone + gfx::traits::Pod + gfx::pso::buffer::Structure<gfx::format::Format>;
}

use serde_derive::{Deserialize, Serialize};
/// Anti-aliasing modes
#[derive(PartialEq, Clone, Copy, Debug, Serialize, Deserialize)]
pub enum AaMode {
    None,
    /// Fast approximate antialiasing.
    ///
    /// This is a screen-space technique, and therefore
    Fxaa,
    /// Multisampling AA, up to 4 samples per pixel.
    ///
    /// NOTE: MSAA modes don't (currently) work with greedy meshing, and will
    /// also struggle in the futrue with deferred shading, so they may be
    /// removed in the future.
    MsaaX4,
    /// Multisampling AA, up to 8 samples per pixel.
    ///
    /// NOTE: MSAA modes don't (currently) work with greedy meshing, and will
    /// also struggle in the futrue with deferred shading, so they may be
    /// removed in the future.
    MsaaX8,
    /// Multisampling AA, up to 16 samples per pixel.
    ///
    /// NOTE: MSAA modes don't (currently) work with greedy meshing, and will
    /// also struggle in the futrue with deferred shading, so they may be
    /// removed in the future.
    MsaaX16,
    /// Super-sampling antialiasing, 4 samples per pixel.
    ///
    /// Unlike MSAA, SSAA *always* performs 4 samples per pixel, rather than
    /// trying to choose importance samples at boundary regions, so it works
    /// much better with techniques like deferred rendering and greedy
    /// meshing that (without significantly more work) invalidate the
    /// GPU's assumptions about importance sampling.
    SsaaX4,
}

impl Default for AaMode {
    fn default() -> Self { AaMode::Fxaa }
}

/// Cloud modes
#[derive(PartialEq, Clone, Copy, Debug, Serialize, Deserialize)]
pub enum CloudMode {
    /// No clouds.  On computers that can't handle loops well, have performance
    /// issues in fragment shaders in general, or just have large
    /// resolutions, this can be a *very* impactful performance difference.
    /// Part of that is because of inefficiencies in how we implement
    /// regular clouds.  It is still not all that cheap on low-end machines, due
    /// to many calculations being performed that use relatively expensive
    /// functions, and at some point I'd like to both optimize the regular
    /// sky shader further and create an even cheaper option.
    None,
    /// Volumetric clouds.  This option can be *very* expensive on low-end
    /// machines, to the point of making the game unusable, for several
    /// reasons:
    ///
    /// - The volumetric clouds use raymarching, which will cause catastrophic
    ///   performance degradation on GPUs without good support for loops.  There
    ///   is an attempt to minimize the impact of this using a z-range check,
    ///   but on some low-end GPUs (such as some integraetd graphics cards) this
    ///   test doesn't appear to be able to be predicted well at shader
    ///   invocation time.
    /// - The cloud computations themselves are fairly involved, further
    ///   degrading performance.
    /// - Although the sky shader is always drawn at the outer edges of the
    ///   skybox, the clouds themselves are supposed to be positioned much
    ///   lower, which means the depth check for the skybox incorrectly cuts off
    ///   clouds in some places.  To compensate for these cases (e.g. where
    ///   terrain is occluded by clouds from above, and the camera is above the
    ///   clouds), we currently branch to see if we need to render the clouds in
    ///   *every* fragment shader.  For machines that can't optimize the check,
    ///   this is absurdly expensive, so we should look at alternatives in the
    ///   future that player better iwth the GPU.
    Regular,
}

impl Default for CloudMode {
    fn default() -> Self { CloudMode::Regular }
}

/// Fluid modes
#[derive(PartialEq, Clone, Copy, Debug, Serialize, Deserialize)]
pub enum FluidMode {
    /// "Cheap" water.  This water implements no waves, no reflections, no
    /// diffraction, and no light attenuation through water.  As a result,
    /// it can be much cheaper than shiny reflection.
    Cheap,
    /// "Shiny" water.  This water implements waves on the surfaces, some
    /// attempt at reflections, and tries to compute accurate light
    /// attenuation through water (this is what results in the
    /// colors changing as you descend into deep water).
    ///
    /// Unfortunately, the way the engine is currently set up, calculating
    /// accurate attenuation is a bit difficult; we use estimates from
    /// horizon maps for the current water altitude, which can both be off
    /// by up to (max_altitude / 255) meters, only has per-chunk horizontal
    /// resolution, and cannot handle edge cases like horizontal water (e.g.
    /// waterfalls) well.  We are okay with the latter, and will try to fix
    /// the former soon.
    ///
    /// Another issue is that we don't always know whether light is *blocked*,
    /// which causes attenuation to be computed incorrectly; this can be
    /// addressed by using shadow maps (at least for terrain).
    Shiny,
}

impl Default for FluidMode {
    fn default() -> Self { FluidMode::Shiny }
}

/// Lighting modes
#[derive(PartialEq, Clone, Copy, Debug, Serialize, Deserialize)]
pub enum LightingMode {
    /// Ashikhmin-Shirley BRDF lighting model.  Attempts to generate a
    /// physically plausible (to some extent) lighting distribution.
    ///
    /// This mdoel may not work as well with purely directional lighting, and is
    /// more expensive than the otehr models.
    Ashikhmin,
    /// Standard Blinn-Phong shading, combing Lambertian diffuse reflections and
    /// specular highlights.
    BlinnPhong,
    /// Standard Lambertian lighting model, with only diffuse reflections.  The
    /// cheapest lighting model by a decent margin, but the performance
    /// dfifference between it and Blinn-Phong will probably only be
    /// significant on low-end machines that are bottlenecked on fragment
    /// shading.
    Lambertian,
}

impl Default for LightingMode {
    fn default() -> Self { LightingMode::BlinnPhong }
}

/// Shadow map settings.
#[derive(PartialEq, Clone, Copy, Debug, Serialize, Deserialize)]
pub struct ShadowMapMode {
    /// Multiple of default resolution (default is currenttly the closest higher
    /// power of two above the length of the longest diagonal of the screen
    /// resolution, but this may change).
    pub resolution: f32,
}

impl Default for ShadowMapMode {
    fn default() -> Self { Self { resolution: 1.0 } }
}

/// Shadow modes
#[derive(PartialEq, Clone, Copy, Debug, Serialize, Deserialize)]
pub enum ShadowMode {
    /// No shadows at all.  By far the cheapest option.
    None,
    /// Point shadows (draw circles under figures, up to a configured maximum;
    /// also render LOD shadows using horizon maps).  Can be expensive on
    /// some machines, probably mostly due to horizon mapping; the point
    /// shadows are not rendered too efficiently, but that can probably
    /// be addressed later.
    Cheap,
    /// Shadow map (render the scene from each light source, and also renders
    /// LOD shadows using horizon maps).
    Map(ShadowMapMode),
}

impl Default for ShadowMode {
    fn default() -> Self { ShadowMode::Cheap }
}

impl core::convert::TryFrom<ShadowMode> for ShadowMapMode {
    type Error = ();

    /// Get the shadow map details if they exist.
    fn try_from(value: ShadowMode) -> Result<Self, Self::Error> {
        if let ShadowMode::Map(map) = value {
            Ok(map)
        } else {
            Err(())
        }
    }
}

impl ShadowMode {
    pub fn is_map(&self) -> bool { if let Self::Map(_) = self { true } else { false } }
}

/// Render modes
#[derive(PartialEq, Clone, Debug, Default, Serialize, Deserialize)]
pub struct RenderMode {
    #[serde(default)]
    pub aa: AaMode,
    #[serde(default)]
    pub cloud: CloudMode,
    #[serde(default)]
    pub fluid: FluidMode,
    #[serde(default)]
    pub lighting: LightingMode,
    #[serde(default)]
    pub shadow: ShadowMode,
}<|MERGE_RESOLUTION|>--- conflicted
+++ resolved
@@ -21,11 +21,8 @@
             Locals as FigureLocals,
         },
         fluid::FluidPipeline,
-<<<<<<< HEAD
         lod_terrain::{Locals as LodTerrainLocals, LodData, LodTerrainPipeline},
-=======
         particle::{Instance as ParticleInstance, ParticlePipeline},
->>>>>>> eea64f78
         postprocess::{
             create_mesh as create_pp_mesh, Locals as PostProcessLocals, PostProcessPipeline,
         },
