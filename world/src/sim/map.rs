use crate::{
<<<<<<< HEAD
    column::ColumnSample,
    sim::{RiverKind, WorldSim},
    CONFIG,
=======
    sim::{RiverKind, WorldSim, WORLD_SIZE},
    Index, CONFIG,
>>>>>>> 75c1d440
};
use common::{
    terrain::{
        map::{Connection, ConnectionKind, MapConfig, MapSample},
        vec2_as_uniform_idx, TerrainChunkSize, NEIGHBOR_DELTA,
    },
    vol::RectVolSize,
};
use std::{f32, f64};
use vek::*;

/// A sample function that grabs the connections at a chunk.
///
/// Currently this just supports rivers, but ideally it can be extended past
/// that.
///
/// A sample function that grabs surface altitude at a column.
/// (correctly reflecting settings like is_basement and is_water).
///
/// The altitude produced by this function at a column corresponding to a
/// particular chunk should be identical to the altitude produced by
/// sample_pos at that chunk.
///
/// You should generally pass a closure over this function into generate
/// when constructing a map for the first time.
/// However, if repeated construction is needed, or alternate base colors
/// are to be used for some reason, one should pass a custom function to
/// generate instead (e.g. one that just looks up the height in a cached
/// array).
pub fn sample_wpos(config: &MapConfig, sampler: &WorldSim, wpos: Vec2<i32>) -> f32 {
    let MapConfig {
        focus,
        gain,

        is_basement,
        is_water,
        ..
    } = *config;

    (sampler
        .get_wpos(wpos)
        .map(|s| {
            if is_basement { s.basement } else { s.alt }.max(if is_water {
                s.water_alt
            } else {
                -f32::INFINITY
            })
        })
        .unwrap_or(CONFIG.sea_level)
        - focus.z as f32)
        / gain as f32
}

<<<<<<< HEAD
/// Samples a MapSample at a chunk.
///
/// You should generally pass a closure over this function into generate
/// when constructing a map for the first time.
/// However, if repeated construction is needed, or alternate base colors
/// are to be used for some reason, one should pass a custom function to
/// generate instead (e.g. one that just looks up the color in a cached
/// array).
pub fn sample_pos(
    config: &MapConfig,
    sampler: &WorldSim,
    samples: Option<&[Option<ColumnSample>]>,
    pos: Vec2<i32>,
) -> MapSample {
    let map_size_lg = config.map_size_lg();
    let MapConfig {
        focus,
        gain,
=======
impl MapConfig {
    /// Generates a map image using the specified settings.  Note that it will
    /// write from left to write from (0, 0) to dimensions - 1, inclusive,
    /// with 4 1-byte color components provided as (r, g, b, a).  It is up
    /// to the caller to provide a function that translates this information
    /// into the correct format for a buffer and writes to it.
    #[allow(clippy::if_same_then_else)] // TODO: Pending review in #587
    #[allow(clippy::unnested_or_patterns)] // TODO: Pending review in #587
    #[allow(clippy::many_single_char_names)]
    pub fn generate(
        &self,
        sampler: &WorldSim,
        index: &Index,
        mut write_pixel: impl FnMut(Vec2<usize>, (u8, u8, u8, u8)),
    ) -> MapDebug {
        let MapConfig {
            dimensions,
            focus,
            gain,
            lgain,
            scale,
            light_direction,

            is_basement,
            is_water,
            is_shaded,
            is_temperature,
            is_humidity,
            is_debug,
        } = *self;

        let light = light_direction.normalized();
        let mut quads = [[0u32; QUADRANTS]; QUADRANTS];
        let mut rivers = 0u32;
        let mut lakes = 0u32;
        let mut oceans = 0u32;
>>>>>>> 75c1d440

        is_basement,
        is_water,
        is_shaded,
        is_temperature,
        is_humidity,
        // is_debug,
        ..
    } = *config;

    let true_sea_level = (CONFIG.sea_level as f64 - focus.z) / gain as f64;

    let (
        chunk_idx,
        alt,
        basement,
        water_alt,
        humidity,
        temperature,
        downhill,
        river_kind,
        spline_derivative,
        is_path,
        near_site,
    ) = sampler
        .get(pos)
        .map(|sample| {
            (
                Some(vec2_as_uniform_idx(map_size_lg, pos)),
                sample.alt,
                sample.basement,
                sample.water_alt,
                sample.humidity,
                sample.temp,
                sample.downhill,
                sample.river.river_kind,
                sample.river.spline_derivative,
                sample.path.is_path(),
                sample.sites.iter().any(|site| {
                    site.get_origin()
                        .distance_squared(pos * TerrainChunkSize::RECT_SIZE.x as i32)
                        < 64i32.pow(2)
                }),
            )
        })
        .unwrap_or((
            None,
            CONFIG.sea_level,
            CONFIG.sea_level,
            CONFIG.sea_level,
            0.0,
            0.0,
            None,
            None,
            Vec2::zero(),
            false,
            false,
        ));

<<<<<<< HEAD
    let humidity = humidity.min(1.0).max(0.0);
    let temperature = temperature.min(1.0).max(-1.0) * 0.5 + 0.5;
    let wpos = pos * TerrainChunkSize::RECT_SIZE.map(|e| e as i32);
    let column_rgb = samples
        .and_then(|samples| {
            chunk_idx
                .and_then(|chunk_idx| samples.get(chunk_idx))
                .map(Option::as_ref)
                .flatten()
        })
        .map(|sample| {
            // TODO: Eliminate the redundancy between this and the block renderer.
            let alt = sample.alt;
            let basement = sample.basement;
            let grass_depth = (1.5 + 2.0 * sample.chaos).min(alt - basement);
            let wposz = if is_basement { basement } else { alt };
            if is_basement && wposz < alt - grass_depth {
                Lerp::lerp(
                    sample.sub_surface_color,
                    sample.stone_col.map(|e| e as f32 / 255.0),
                    (alt - grass_depth - wposz as f32) * 0.15,
                )
                .map(|e| e as f64)
            } else {
                Lerp::lerp(
                    sample.sub_surface_color,
                    sample.surface_color,
                    ((wposz as f32 - (alt - grass_depth)) / grass_depth).powf(0.5),
                )
                .map(|e| e as f64)
=======
            let (
                alt,
                basement,
                water_alt,
                humidity,
                temperature,
                downhill,
                river_kind,
                is_path,
                is_cave,
                near_site,
            ) = sampler
                .get(pos)
                .map(|sample| {
                    (
                        sample.alt,
                        sample.basement,
                        sample.water_alt,
                        sample.humidity,
                        sample.temp,
                        sample.downhill,
                        sample.river.river_kind,
                        sample.path.0.is_way(),
                        sample.cave.0.is_way(),
                        sample.sites.iter().any(|site| {
                            index.sites[*site]
                                .get_origin()
                                .distance_squared(pos * TerrainChunkSize::RECT_SIZE.x as i32)
                                < 64i32.pow(2)
                        }),
                    )
                })
                .unwrap_or((
                    CONFIG.sea_level,
                    CONFIG.sea_level,
                    CONFIG.sea_level,
                    0.0,
                    0.0,
                    None,
                    None,
                    false,
                    false,
                    false,
                ));
            let humidity = humidity.min(1.0).max(0.0);
            let temperature = temperature.min(1.0).max(-1.0) * 0.5 + 0.5;
            let pos = pos * TerrainChunkSize::RECT_SIZE.map(|e| e as i32);
            let downhill_pos = (downhill
                .map(|downhill_pos| downhill_pos)
                .unwrap_or(pos + TerrainChunkSize::RECT_SIZE.map(|e| e as i32))
                - pos)
                + pos;
            let downhill_alt = sampler
                .get_wpos(downhill_pos)
                .map(|s| if is_basement { s.basement } else { s.alt })
                .unwrap_or(CONFIG.sea_level);
            let alt = if is_basement { basement } else { alt };
            let cross_pos = pos
                + ((downhill_pos - pos)
                    .map(|e| e as f32)
                    .rotated_z(f32::consts::FRAC_PI_2)
                    .map(|e| e as i32));
            let cross_alt = sampler
                .get_wpos(cross_pos)
                .map(|s| if is_basement { s.basement } else { s.alt })
                .unwrap_or(CONFIG.sea_level);
            // Pointing downhill, forward
            // (index--note that (0,0,1) is backward right-handed)
            let forward_vec = Vec3::new(
                (downhill_pos.x - pos.x) as f64,
                (downhill_alt - alt) as f64 * lgain,
                (downhill_pos.y - pos.y) as f64,
            );
            // Pointing 90 degrees left (in horizontal xy) of downhill, up
            // (middle--note that (1,0,0), 90 degrees CCW backward, is right right-handed)
            let up_vec = Vec3::new(
                (cross_pos.x - pos.x) as f64,
                (cross_alt - alt) as f64 * lgain,
                (cross_pos.y - pos.y) as f64,
            );
            // Then cross points "to the right" (upwards) on a right-handed coordinate
            // system. (right-handed coordinate system means (0, 0, 1.0) is
            // "forward" into the screen).
            let surface_normal = forward_vec.cross(up_vec).normalized();
            let light = (surface_normal.dot(light) + 1.0) / 2.0;
            let light = (light * 0.9) + 0.1;

            let true_water_alt = (alt.max(water_alt) as f64 - focus.z) / gain as f64;
            let true_alt = (alt as f64 - focus.z) / gain as f64;
            let water_depth = (true_water_alt - true_alt).min(1.0).max(0.0);
            let water_alt = true_water_alt.min(1.0).max(0.0);
            let alt = true_alt.min(1.0).max(0.0);
            if is_debug {
                let quad =
                    |x: f32| ((x as f64 * QUADRANTS as f64).floor() as usize).min(QUADRANTS - 1);
                if river_kind.is_none() || humidity != 0.0 {
                    quads[quad(humidity)][quad(temperature)] += 1;
                }
                match river_kind {
                    Some(RiverKind::River { .. }) => {
                        rivers += 1;
                    },
                    Some(RiverKind::Lake { .. }) => {
                        lakes += 1;
                    },
                    Some(RiverKind::Ocean { .. }) => {
                        oceans += 1;
                    },
                    None => {},
                }
>>>>>>> 75c1d440
            }
        });

    let downhill_wpos = downhill
        .map(|downhill_pos| downhill_pos)
        .unwrap_or(wpos + TerrainChunkSize::RECT_SIZE.map(|e| e as i32));
    let alt = if is_basement { basement } else { alt };

<<<<<<< HEAD
    let true_water_alt = (alt.max(water_alt) as f64 - focus.z) / gain as f64;
    let true_alt = (alt as f64 - focus.z) / gain as f64;
    let water_depth = (true_water_alt - true_alt).min(1.0).max(0.0);
    let alt = true_alt.min(1.0).max(0.0);
=======
            let rgba = if near_site {
                (0x57, 0x39, 0x33, 0xFF)
            } else if is_path {
                (0x37, 0x29, 0x23, 0xFF)
            } else if is_cave {
                (0x37, 0x37, 0x37, 0xFF)
            } else {
                rgba
            };
>>>>>>> 75c1d440

    let water_color_factor = 2.0;
    let g_water = 32.0 * water_color_factor;
    let b_water = 64.0 * water_color_factor;
    let default_rgb = Rgb::new(
        if is_shaded || is_temperature {
            1.0
        } else {
            0.0
        },
        if is_shaded { 1.0 } else { alt },
        if is_shaded || is_humidity { 1.0 } else { 0.0 },
    );
    let column_rgb = column_rgb.unwrap_or(default_rgb);
    let mut connections = [None; 8];
    let mut has_connections = false;
    // TODO: Support non-river connections.
    // TODO: Support multiple connections.
    let river_width = river_kind.map(|river| match river {
        RiverKind::River { cross_section } => cross_section.x,
        RiverKind::Lake { .. } | RiverKind::Ocean => TerrainChunkSize::RECT_SIZE.x as f32,
    });
    if let (Some(river_width), true) = (river_width, is_water) {
        let downhill_pos = downhill_wpos.map2(TerrainChunkSize::RECT_SIZE, |e, f| e / f as i32);
        NEIGHBOR_DELTA
            .iter()
            .zip((&mut connections).iter_mut())
            .filter(|&(&offset, _)| downhill_pos - pos == Vec2::from(offset))
            .for_each(|(_, connection)| {
                has_connections = true;
                *connection = Some(Connection {
                    kind: ConnectionKind::River,
                    spline_derivative,
                    width: river_width,
                });
            });
    };
    let rgb = match (river_kind, (is_water, true_alt >= true_sea_level)) {
        (_, (false, _)) | (None, (_, true)) | (Some(RiverKind::River { .. }), _) => {
            let (r, g, b) = (
                (column_rgb.r
                    * if is_temperature {
                        temperature as f64
                    } else {
                        column_rgb.r
                    })
                .sqrt(),
                column_rgb.g,
                (column_rgb.b
                    * if is_humidity {
                        humidity as f64
                    } else {
                        column_rgb.b
                    })
                .sqrt(),
            );
            Rgb::new((r * 255.0) as u8, (g * 255.0) as u8, (b * 255.0) as u8)
        },
        (None | Some(RiverKind::Lake { .. } | RiverKind::Ocean), _) => Rgb::new(
            0,
            ((g_water - water_depth * g_water) * 1.0) as u8,
            ((b_water - water_depth * b_water) * 1.0) as u8,
        ),
    };
    // TODO: Make principled.
    let rgb = if near_site {
        Rgb::new(0x57, 0x39, 0x33)
    } else if is_path {
        Rgb::new(0x37, 0x29, 0x23)
    } else {
        rgb
    };

    MapSample {
        rgb,
        alt: if is_water {
            true_alt.max(true_water_alt)
        } else {
            true_alt
        },
        downhill_wpos,
        connections: if has_connections {
            Some(connections)
        } else {
            None
        },
    }
}<|MERGE_RESOLUTION|>--- conflicted
+++ resolved
@@ -1,12 +1,7 @@
 use crate::{
-<<<<<<< HEAD
     column::ColumnSample,
     sim::{RiverKind, WorldSim},
-    CONFIG,
-=======
-    sim::{RiverKind, WorldSim, WORLD_SIZE},
     Index, CONFIG,
->>>>>>> 75c1d440
 };
 use common::{
     terrain::{
@@ -60,7 +55,6 @@
         / gain as f32
 }
 
-<<<<<<< HEAD
 /// Samples a MapSample at a chunk.
 ///
 /// You should generally pass a closure over this function into generate
@@ -72,6 +66,7 @@
 pub fn sample_pos(
     config: &MapConfig,
     sampler: &WorldSim,
+    index: &Index,
     samples: Option<&[Option<ColumnSample>]>,
     pos: Vec2<i32>,
 ) -> MapSample {
@@ -79,44 +74,6 @@
     let MapConfig {
         focus,
         gain,
-=======
-impl MapConfig {
-    /// Generates a map image using the specified settings.  Note that it will
-    /// write from left to write from (0, 0) to dimensions - 1, inclusive,
-    /// with 4 1-byte color components provided as (r, g, b, a).  It is up
-    /// to the caller to provide a function that translates this information
-    /// into the correct format for a buffer and writes to it.
-    #[allow(clippy::if_same_then_else)] // TODO: Pending review in #587
-    #[allow(clippy::unnested_or_patterns)] // TODO: Pending review in #587
-    #[allow(clippy::many_single_char_names)]
-    pub fn generate(
-        &self,
-        sampler: &WorldSim,
-        index: &Index,
-        mut write_pixel: impl FnMut(Vec2<usize>, (u8, u8, u8, u8)),
-    ) -> MapDebug {
-        let MapConfig {
-            dimensions,
-            focus,
-            gain,
-            lgain,
-            scale,
-            light_direction,
-
-            is_basement,
-            is_water,
-            is_shaded,
-            is_temperature,
-            is_humidity,
-            is_debug,
-        } = *self;
-
-        let light = light_direction.normalized();
-        let mut quads = [[0u32; QUADRANTS]; QUADRANTS];
-        let mut rivers = 0u32;
-        let mut lakes = 0u32;
-        let mut oceans = 0u32;
->>>>>>> 75c1d440
 
         is_basement,
         is_water,
@@ -140,6 +97,7 @@
         river_kind,
         spline_derivative,
         is_path,
+        is_cave,
         near_site,
     ) = sampler
         .get(pos)
@@ -154,9 +112,11 @@
                 sample.downhill,
                 sample.river.river_kind,
                 sample.river.spline_derivative,
-                sample.path.is_path(),
+                sample.path.0.is_way(),
+                sample.cave.0.is_way(),
                 sample.sites.iter().any(|site| {
-                    site.get_origin()
+                    index.sites[*site]
+                        .get_origin()
                         .distance_squared(pos * TerrainChunkSize::RECT_SIZE.x as i32)
                         < 64i32.pow(2)
                 }),
@@ -174,9 +134,9 @@
             Vec2::zero(),
             false,
             false,
+            false,
         ));
 
-<<<<<<< HEAD
     let humidity = humidity.min(1.0).max(0.0);
     let temperature = temperature.min(1.0).max(-1.0) * 0.5 + 0.5;
     let wpos = pos * TerrainChunkSize::RECT_SIZE.map(|e| e as i32);
@@ -207,118 +167,6 @@
                     ((wposz as f32 - (alt - grass_depth)) / grass_depth).powf(0.5),
                 )
                 .map(|e| e as f64)
-=======
-            let (
-                alt,
-                basement,
-                water_alt,
-                humidity,
-                temperature,
-                downhill,
-                river_kind,
-                is_path,
-                is_cave,
-                near_site,
-            ) = sampler
-                .get(pos)
-                .map(|sample| {
-                    (
-                        sample.alt,
-                        sample.basement,
-                        sample.water_alt,
-                        sample.humidity,
-                        sample.temp,
-                        sample.downhill,
-                        sample.river.river_kind,
-                        sample.path.0.is_way(),
-                        sample.cave.0.is_way(),
-                        sample.sites.iter().any(|site| {
-                            index.sites[*site]
-                                .get_origin()
-                                .distance_squared(pos * TerrainChunkSize::RECT_SIZE.x as i32)
-                                < 64i32.pow(2)
-                        }),
-                    )
-                })
-                .unwrap_or((
-                    CONFIG.sea_level,
-                    CONFIG.sea_level,
-                    CONFIG.sea_level,
-                    0.0,
-                    0.0,
-                    None,
-                    None,
-                    false,
-                    false,
-                    false,
-                ));
-            let humidity = humidity.min(1.0).max(0.0);
-            let temperature = temperature.min(1.0).max(-1.0) * 0.5 + 0.5;
-            let pos = pos * TerrainChunkSize::RECT_SIZE.map(|e| e as i32);
-            let downhill_pos = (downhill
-                .map(|downhill_pos| downhill_pos)
-                .unwrap_or(pos + TerrainChunkSize::RECT_SIZE.map(|e| e as i32))
-                - pos)
-                + pos;
-            let downhill_alt = sampler
-                .get_wpos(downhill_pos)
-                .map(|s| if is_basement { s.basement } else { s.alt })
-                .unwrap_or(CONFIG.sea_level);
-            let alt = if is_basement { basement } else { alt };
-            let cross_pos = pos
-                + ((downhill_pos - pos)
-                    .map(|e| e as f32)
-                    .rotated_z(f32::consts::FRAC_PI_2)
-                    .map(|e| e as i32));
-            let cross_alt = sampler
-                .get_wpos(cross_pos)
-                .map(|s| if is_basement { s.basement } else { s.alt })
-                .unwrap_or(CONFIG.sea_level);
-            // Pointing downhill, forward
-            // (index--note that (0,0,1) is backward right-handed)
-            let forward_vec = Vec3::new(
-                (downhill_pos.x - pos.x) as f64,
-                (downhill_alt - alt) as f64 * lgain,
-                (downhill_pos.y - pos.y) as f64,
-            );
-            // Pointing 90 degrees left (in horizontal xy) of downhill, up
-            // (middle--note that (1,0,0), 90 degrees CCW backward, is right right-handed)
-            let up_vec = Vec3::new(
-                (cross_pos.x - pos.x) as f64,
-                (cross_alt - alt) as f64 * lgain,
-                (cross_pos.y - pos.y) as f64,
-            );
-            // Then cross points "to the right" (upwards) on a right-handed coordinate
-            // system. (right-handed coordinate system means (0, 0, 1.0) is
-            // "forward" into the screen).
-            let surface_normal = forward_vec.cross(up_vec).normalized();
-            let light = (surface_normal.dot(light) + 1.0) / 2.0;
-            let light = (light * 0.9) + 0.1;
-
-            let true_water_alt = (alt.max(water_alt) as f64 - focus.z) / gain as f64;
-            let true_alt = (alt as f64 - focus.z) / gain as f64;
-            let water_depth = (true_water_alt - true_alt).min(1.0).max(0.0);
-            let water_alt = true_water_alt.min(1.0).max(0.0);
-            let alt = true_alt.min(1.0).max(0.0);
-            if is_debug {
-                let quad =
-                    |x: f32| ((x as f64 * QUADRANTS as f64).floor() as usize).min(QUADRANTS - 1);
-                if river_kind.is_none() || humidity != 0.0 {
-                    quads[quad(humidity)][quad(temperature)] += 1;
-                }
-                match river_kind {
-                    Some(RiverKind::River { .. }) => {
-                        rivers += 1;
-                    },
-                    Some(RiverKind::Lake { .. }) => {
-                        lakes += 1;
-                    },
-                    Some(RiverKind::Ocean { .. }) => {
-                        oceans += 1;
-                    },
-                    None => {},
-                }
->>>>>>> 75c1d440
             }
         });
 
@@ -327,22 +175,10 @@
         .unwrap_or(wpos + TerrainChunkSize::RECT_SIZE.map(|e| e as i32));
     let alt = if is_basement { basement } else { alt };
 
-<<<<<<< HEAD
     let true_water_alt = (alt.max(water_alt) as f64 - focus.z) / gain as f64;
     let true_alt = (alt as f64 - focus.z) / gain as f64;
     let water_depth = (true_water_alt - true_alt).min(1.0).max(0.0);
     let alt = true_alt.min(1.0).max(0.0);
-=======
-            let rgba = if near_site {
-                (0x57, 0x39, 0x33, 0xFF)
-            } else if is_path {
-                (0x37, 0x29, 0x23, 0xFF)
-            } else if is_cave {
-                (0x37, 0x37, 0x37, 0xFF)
-            } else {
-                rgba
-            };
->>>>>>> 75c1d440
 
     let water_color_factor = 2.0;
     let g_water = 32.0 * water_color_factor;
@@ -412,6 +248,8 @@
         Rgb::new(0x57, 0x39, 0x33)
     } else if is_path {
         Rgb::new(0x37, 0x29, 0x23)
+    } else if is_cave {
+        Rgb::new(0x37, 0x37, 0x37)
     } else {
         rgb
     };
