--- conflicted
+++ resolved
@@ -14,12 +14,7 @@
         get_rivers, mrec_downhill, Alt, RiverData, RiverKind,
     },
     location::Location,
-<<<<<<< HEAD
     map::{sample_pos, sample_wpos},
-    path::PathData,
-=======
-    map::{MapConfig, MapDebug},
->>>>>>> 75c1d440
     util::{
         cdf_irwin_hall, downhill, get_horizon_map, get_oceans, local_cells, map_edge_factor,
         uniform_noise, uphill, InverseCdf, ScaleBias,
@@ -33,13 +28,8 @@
     civ::Place,
     column::ColumnGen,
     site::Site,
-<<<<<<< HEAD
     util::{seed_expan, FastNoise, RandomField, Sampler, StructureGen2d, LOCALITY, NEIGHBORS},
-    CONFIG,
-=======
-    util::{seed_expan, FastNoise, RandomField, StructureGen2d, LOCALITY, NEIGHBORS},
     Index, CONFIG,
->>>>>>> 75c1d440
 };
 use common::{
     assets,
@@ -1418,8 +1408,7 @@
 
     /// Draw a map of the world based on chunk information.  Returns a buffer of
     /// u32s.
-<<<<<<< HEAD
-    pub fn get_map(&self) -> WorldMapMsg {
+    pub fn get_map(&self, index: &Index) -> WorldMapMsg {
         let mut map_config = MapConfig::orthographic(
             self.map_size_lg(),
             core::ops::RangeInclusive::new(CONFIG.sea_level, CONFIG.sea_level + self.max_height),
@@ -1445,7 +1434,8 @@
                     |block_gen, posi| {
                         let wpos = uniform_idx_as_vec2(self.map_size_lg(), posi);
                         let mut sample = column_sample.get(
-                            uniform_idx_as_vec2(self.map_size_lg(), posi) * TerrainChunkSize::RECT_SIZE.map(|e| e as i32),
+                            (uniform_idx_as_vec2(self.map_size_lg(), posi) * TerrainChunkSize::RECT_SIZE.map(|e| e as i32),
+                             index)
                         )?;
                         let alt = sample.alt;
                         /* let z_cache = block_gen.get_z_cache(wpos);
@@ -1457,6 +1447,7 @@
                             &sample.close_cliffs,
                             sample.cliff_hill,
                             32.0,
+                            index,
                         ));
                         sample.basement += sample.alt - alt;
                         // sample.water_level = CONFIG.sea_level.max(sample.water_level);
@@ -1496,15 +1487,11 @@
 
         let mut v = vec![0u32; self.map_size_lg().chunks_len()];
         let mut alts = vec![0u32; self.map_size_lg().chunks_len()];
-=======
-    pub fn get_map(&self, index: &Index) -> Vec<u32> {
-        let mut v = vec![0u32; WORLD_SIZE.x * WORLD_SIZE.y];
->>>>>>> 75c1d440
         // TODO: Parallelize again.
         map_config.is_shaded = false;
 
         map_config.generate(
-            |pos| sample_pos(&map_config, self, Some(&samples_data), pos),
+            |pos| sample_pos(&map_config, self, index, Some(&samples_data), pos),
             |pos| sample_wpos(&map_config, self, pos),
             |pos, (r, g, b, _a)| {
                 // We currently ignore alpha and replace it with the height at pos, scaled to
@@ -1530,13 +1517,6 @@
             alt: alts,
             horizons,
         }
-<<<<<<< HEAD
-=======
-        .generate(&self, index, |pos, (r, g, b, a)| {
-            v[pos.y * WORLD_SIZE.x + pos.x] = u32::from_le_bytes([r, g, b, a]);
-        });
-        v
->>>>>>> 75c1d440
     }
 
     /// Prepare the world for simulation
