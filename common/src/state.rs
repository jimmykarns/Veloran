--- conflicted
+++ resolved
@@ -123,12 +123,9 @@
         ecs.register::<comp::Gravity>();
         ecs.register::<comp::CharacterState>();
         ecs.register::<comp::Object>();
-<<<<<<< HEAD
         ecs.register::<comp::Alignment>();
         ecs.register::<comp::Totem>();
-=======
         ecs.register::<comp::Group>();
->>>>>>> bc7f0731
 
         // Register components send from clients -> server
         ecs.register::<comp::Controller>();
