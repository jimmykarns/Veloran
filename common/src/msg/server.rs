--- conflicted
+++ resolved
@@ -176,12 +176,8 @@
         entity_package: sync::EntityPackage<EcsCompPacket>,
         server_info: ServerInfo,
         time_of_day: state::TimeOfDay,
-<<<<<<< HEAD
         world_map: WorldMapMsg,
-=======
-        world_map: (Vec2<u32>, Vec<u32>),
         recipe_book: RecipeBook,
->>>>>>> 598f14b2
     },
     /// An error occurred while loading character data
     CharacterDataLoadError(String),
