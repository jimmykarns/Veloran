mod ability;
mod admin;
pub mod agent;
mod body;
mod character_state;
mod chat;
mod controller;
mod damage;
mod energy;
pub mod group;
mod inputs;
mod inventory;
mod last;
mod location;
mod misc;
mod phys;
mod player;
pub mod projectile;
pub mod skills;
mod stats;
<<<<<<< HEAD
pub mod totem;
mod visual;
=======
pub mod visual;
>>>>>>> bc7f0731

// Reexports
pub use ability::{CharacterAbility, CharacterAbilityType, ItemConfig, Loadout};
pub use admin::{Admin, AdminList};
pub use agent::{Agent, Alignment};
pub use body::{
    biped_large, bird_medium, bird_small, critter, dragon, fish_medium, fish_small, golem,
    humanoid, object, quadruped_low, quadruped_medium, quadruped_small, AllBodies, Body, BodyData,
};
pub use character_state::{Attacking, CharacterState, StateUpdate};
pub use chat::{
    ChatMode, ChatMsg, ChatType, Faction, SpeechBubble, SpeechBubbleType, UnresolvedChatMsg,
};
pub use controller::{
    Climb, ControlAction, ControlEvent, Controller, ControllerInputs, GroupManip, Input,
    InventoryManip, MountState, Mounting,
};
pub use damage::{Damage, DamageSource};
pub use energy::{Energy, EnergySource};
pub use group::Group;
pub use inputs::CanBuild;
pub use inventory::{
    item,
    item::{Item, ItemDrop},
    slot, Inventory, InventoryUpdate, InventoryUpdateEvent, MAX_PICKUP_RANGE_SQR,
};
pub use last::Last;
pub use location::{Waypoint, WaypointArea};
pub use misc::Object;
pub use phys::{Collider, ForceUpdate, Gravity, Mass, Ori, PhysicsState, Pos, Scale, Sticky, Vel};
pub use player::{Player, MAX_MOUNT_RANGE_SQR};
pub use projectile::Projectile;
pub use skills::{Skill, SkillGroup, SkillGroupType, SkillSet};
pub use stats::{Exp, HealthChange, HealthSource, Level, Stats};
pub use totem::{Totem, TotemKind};
pub use visual::{LightAnimation, LightEmitter};<|MERGE_RESOLUTION|>--- conflicted
+++ resolved
@@ -18,12 +18,8 @@
 pub mod projectile;
 pub mod skills;
 mod stats;
-<<<<<<< HEAD
 pub mod totem;
-mod visual;
-=======
 pub mod visual;
->>>>>>> bc7f0731
 
 // Reexports
 pub use ability::{CharacterAbility, CharacterAbilityType, ItemConfig, Loadout};
