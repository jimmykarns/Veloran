/// Translation document instructions
///
/// In order to keep localization documents readible please follow the following
/// rules:
/// - separate the string map sections using a commentary describing the purpose
///   of the next section
/// - prepend multi-line strings with a commentary
/// - append one blank lines after a multi-line strings and two after sections
///
/// To add a new language in Veloren, just write an additional `.ron` file in
/// `assets/voxygen/i18n` and that's it!
///
/// WARNING: Localization files shall be saved in UTF-8 format without BOM

/// Localization for "global" English
VoxygenLocalization(
    metadata: (
        language_name: "English",
        language_identifier: "en",
    ),
    convert_utf8_to_ascii: false,
    fonts: {
        "opensans": Font (
            asset_key: "voxygen.font.OpenSans-Regular",
            scale_ratio: 1.0,
        ),
        "metamorph": Font (
            asset_key: "voxygen.font.Metamorphous-Regular",
            scale_ratio: 1.0,
        ),
        "alkhemi": Font (
            asset_key: "voxygen.font.Alkhemikal",
            scale_ratio: 1.0,
        ),
        "wizard": Font (
            asset_key: "voxygen.font.wizard",
            scale_ratio: 1.0,
        ),
        "cyri": Font (
            asset_key: "voxygen.font.haxrcorp_4089_cyrillic_altgr_extended",
            scale_ratio: 1.0,
        ),
    },
    string_map: {
        /// Start Common section
        // Texts used in multiple locations with the same formatting
        "common.username": "username",
        "common.singleplayer": "Singleplayer",
        "common.multiplayer": "Multiplayer",
        "common.servers": "Servers",
        "common.quit": "Quit",
        "common.settings": "Settings",
        "common.languages": "Languages",
        "common.interface": "Interface",
        "common.gameplay": "Gameplay",
        "common.controls": "Controls",
        "common.video": "Graphics",
        "common.sound": "Sound",
        "common.resume": "Resume",
        "common.characters": "Characters",
        "common.close": "Close",
        "common.yes": "Yes",
        "common.no": "No",
        "common.back": "Back",
        "common.create": "Create",
        "common.okay": "Okay",
        "common.accept": "Accept",
        "common.decline": "Decline",
        "common.disclaimer": "Disclaimer",
        "common.cancel": "Cancel",
        "common.none": "None",
        "common.error": "Error",
        "common.fatal_error": "Fatal Error",
        "common.you": "You",
        "common.automatic": "Auto",

        // Message when connection to the server is lost
        "common.connection_lost": r#"Connection lost!
Did the server restart?
Is the client up to date?"#,


        "common.species.orc": "Orc",
        "common.species.human": "Human",
        "common.species.dwarf": "Dwarf",
        "common.species.elf": "Elf",
        "common.species.undead": "Undead",
        "common.species.danari": "Danari",

        "common.weapons.axe": "Axe",
        "common.weapons.sword": "Sword",
        "common.weapons.staff": "Staff",
        "common.weapons.bow": "Bow",
        "common.weapons.hammer": "Hammer",
        /// End Common section


        /// Start Main screen section
        "main.connecting": "Connecting",
        "main.creating_world": "Creating world",
        "main.tip": "Tip:",

        // Welcome notice that appears the first time Veloren is started
        "main.notice": r#"Welcome to the alpha version of Veloren!

Before you dive into the fun, please keep a few things in mind:

- This is a very early alpha. Expect bugs, extremely unfinished gameplay, unpolished mechanics, and missing features.

- If you have constructive feedback or bug reports, you can contact us via Reddit, GitLab, or our community Discord server.

- Veloren is licensed under the GPL 3 open-source licence. That means you're free to play, modify, and redistribute the game however
 you wish (provided derived work is also under GPL 3).

- Veloren is a non-profit community project, and everybody working on it is a volunteer.
If you like what you see, you're welcome to join the development or art teams!

Thanks for taking the time to read this notice, we hope you enjoy the game!

~ The Veloren Devs"#,

        // Login process description
        "main.login_process": r#"Information on the Login Process:

Please note that you now need an account
to play on auth-enabled servers.

You can create an account over at

https://account.veloren.net."#,
        "main.login.server_not_found": "Server not found",
        "main.login.authentication_error": "Auth error on server",
        "main.login.server_full": "Server is full",
        "main.login.untrusted_auth_server": "Auth server not trusted",
        "main.login.outdated_client_or_server": "ServerWentMad: Probably versions are incompatible, check for updates.",
        "main.login.timeout": "Timeout: Server did not respond in time. (Overloaded or network issues).",
        "main.login.server_shut_down": "Server shut down",
        "main.login.already_logged_in": "You are already logged into the server.",
        "main.login.network_error": "Network error",
        "main.login.failed_sending_request": "Request to Auth server failed",
        "main.login.invalid_character": "The selected character is invalid",
        "main.login.client_crashed": "Client crashed",
        "main.login.not_on_whitelist": "You need a Whitelist entry by an Admin to join",

        /// End Main screen section


        /// Start HUD Section
        "hud.do_not_show_on_startup": "Don't show this on Startup",
        "hud.show_tips": "Show Tips",
        "hud.quests": "Quests",
        "hud.you_died": "You Died",
        "hud.waypoint_saved": "Waypoint Saved",

        "hud.press_key_to_show_keybindings_fmt": "Press {key} to show keybindings",
        "hud.press_key_to_show_debug_info_fmt": "Press {key} to show debug info",
        "hud.press_key_to_toggle_keybindings_fmt": "Press {key} to toggle keybindings",
        "hud.press_key_to_toggle_debug_info_fmt": "Press {key} to toggle debug info",

        // Chat outputs
        "hud.chat.online_msg": "[{name}] is now online.",
        "hud.chat.offline_msg": "{name} went offline.",
        "hud.chat.loot_msg": "You picked up [{item}]",
        "hud.chat.loot_fail": "Your Inventory is full!",
        "hud.chat.goodbye": "Goodbye!",
        "hud.chat.connection_lost": "Connection lost. Kicking in {time} seconds.",

        // SCT outputs
        "hud.sct.experience": "{amount} Exp",
        "hud.sct.block": "BLOCKED",

        // Respawn message
        "hud.press_key_to_respawn": r#"Press {key} to respawn at the last campfire you visited."#,

        // Welcome message
        "hud.welcome": r#"Welcome to the Veloren Alpha!


Some tips before you start:


Press F1 to see the available key commands.

Type /help into the chat to see chat commands


There are chests and other objects randomly spawning in the World!

Right-Click to collect them.

To actually use whatever you loot from those chests open your inventory with 'B'.

Double click the items in your bag to use or equip them.

Throw them away by clicking them once and clicking outside of the bag


Nights can get pretty dark in Veloren.

Light your lantern by pressing 'G'


Want to free your cursor to close this window? Press TAB!


Enjoy your stay in the World of Veloren."#,

"hud.temp_quest_headline": r#"Please, help us Traveller!"#,
"hud.temp_quest_text": r#"Dungeons filled with evil cultists
have emerged all around our peaceful towns!


Gather some company, stack up on food
and defeat their vile leaders and acolytes.


Maybe you can even obtain one of their
magically infused items?"#,



        // Inventory
        "hud.bag.inventory": "{playername}'s Inventory",
        "hud.bag.stats_title": "{playername}'s Stats",
        "hud.bag.exp": "Exp",
        "hud.bag.armor": "Armor",
        "hud.bag.stats": "Stats",
        "hud.bag.head": "Head",
        "hud.bag.neck": "Neck",
        "hud.bag.tabard": "Tabard",
        "hud.bag.shoulders": "Shoulders",
        "hud.bag.chest": "Chest",
        "hud.bag.hands": "Hands",
        "hud.bag.lantern": "Lantern",
        "hud.bag.belt": "Belt",
        "hud.bag.ring": "Ring",
        "hud.bag.back": "Back",
        "hud.bag.legs": "Legs",
        "hud.bag.feet": "Feet",
        "hud.bag.mainhand": "Mainhand",
        "hud.bag.offhand": "Offhand",


        // Map and Questlog
        "hud.map.map_title": "Map",
        "hud.map.qlog_title": "Quests",

        // Settings
        "hud.settings.general": "General",
        "hud.settings.none": "None",
        "hud.settings.press_behavior.toggle": "Toggle",
        "hud.settings.press_behavior.hold": "Hold",
        "hud.settings.help_window": "Help Window",
        "hud.settings.debug_info": "Debug Info",
        "hud.settings.tips_on_startup": "Tips-On-Startup",
        "hud.settings.ui_scale": "UI-Scale",
        "hud.settings.relative_scaling": "Relative Scaling",
        "hud.settings.custom_scaling": "Custom Scaling",
        "hud.settings.crosshair": "Crosshair",
        "hud.settings.transparency": "Transparency",
        "hud.settings.hotbar": "Hotbar",
        "hud.settings.toggle_shortcuts": "Toggle Shortcuts",
        "hud.settings.toggle_bar_experience": "Toggle Experience Bar",
        "hud.settings.scrolling_combat_text": "Scrolling Combat Text",
        "hud.settings.single_damage_number": "Single Damage Numbers",
        "hud.settings.cumulated_damage": "Cumulated Damage",
        "hud.settings.incoming_damage": "Incoming Damage",
        "hud.settings.cumulated_incoming_damage": "Cumulated Incoming Damage",
        "hud.settings.speech_bubble": "Speech Bubble",
        "hud.settings.speech_bubble_dark_mode": "Speech Bubble Dark Mode",
        "hud.settings.speech_bubble_icon": "Speech Bubble Icon",
        "hud.settings.energybar_numbers": "Energybar Numbers",
        "hud.settings.values": "Values",
        "hud.settings.percentages": "Percentages",
        "hud.settings.chat": "Chat",
        "hud.settings.background_transparency": "Background Transparency",
        "hud.settings.chat_character_name": "Character Names in chat",
        "hud.settings.loading_tips": "Loading Screen Tips",

        "hud.settings.pan_sensitivity": "Pan Sensitivity",
        "hud.settings.zoom_sensitivity": "Zoom Sensitivity",
        "hud.settings.invert_scroll_zoom": "Invert Scroll Zoom",
        "hud.settings.invert_mouse_y_axis": "Invert Mouse Y Axis",
        "hud.settings.enable_mouse_smoothing": "Camera Smoothing",
        "hud.settings.free_look_behavior": "Free look behavior",
        "hud.settings.auto_walk_behavior": "Auto walk behavior",
        "hud.settings.stop_auto_walk_on_input": "Stop auto walk on movement",

        "hud.settings.view_distance": "View Distance",
        "hud.settings.sprites_view_distance": "Sprites View Distance",
        "hud.settings.figures_view_distance": "Entities View Distance",
        "hud.settings.maximum_fps": "Maximum FPS",
        "hud.settings.fov": "Field of View (deg)",
        "hud.settings.gamma": "Gamma",
        "hud.settings.antialiasing_mode": "AntiAliasing Mode",
        "hud.settings.cloud_rendering_mode": "Cloud Rendering Mode",
        "hud.settings.fluid_rendering_mode": "Fluid Rendering Mode",
        "hud.settings.fluid_rendering_mode.cheap": "Cheap",
        "hud.settings.fluid_rendering_mode.shiny": "Shiny",
        "hud.settings.cloud_rendering_mode.regular": "Regular",
<<<<<<< HEAD
        "hud.settings.fullscreen_mode": "Fullscreen Mode",
        "hud.settings.fullscreen_mode.off": "Off",
        "hud.settings.fullscreen_mode.fullscreen": "Exclusive",
        "hud.settings.fullscreen_mode.borderless": "Borderless",
=======
        "hud.settings.particles": "Particles",
        "hud.settings.resolution": "Resolution",
        "hud.settings.bit_depth": "Bit Depth",
        "hud.settings.refresh_rate": "Refresh Rate",
        "hud.settings.fullscreen": "Fullscreen",
>>>>>>> 8f8b20c9
        "hud.settings.save_window_size": "Save window size",

        "hud.settings.music_volume": "Music Volume",
        "hud.settings.sound_effect_volume": "Sound Effects Volume",
        "hud.settings.audio_device": "Audio Device",

        "hud.settings.awaitingkey": "Press a key...",
        "hud.settings.unbound": "None",
        "hud.settings.reset_keybinds": "Reset to Defaults",

        "hud.social": "Other Players",
        "hud.social.online": "Online:",
        "hud.social.friends": "Friends",
        "hud.social.not_yet_available": "Not yet available",
        "hud.social.faction": "Faction",
        "hud.social.play_online_fmt": "{nb_player} player(s) online",
        "hud.social.name": "Name",
        "hud.social.level": "Level",
        "hud.social.zone": "Zone",


        "hud.crafting": "Crafting",
        "hud.crafting.recipes": "Recipes",
        "hud.crafting.ingredients": "Ingredients:",
        "hud.crafting.craft": "Craft",
        "hud.crafting.tool_cata": "Requires:",

        "hud.group": "Group",
        "hud.group.invite_to_join": "{name} invited you to their group!",
        "hud.group.invite": "Invite",
        "hud.group.kick": "Kick",
        "hud.group.assign_leader": "Assign Leader",
        "hud.group.leave": "Leave Group",
        "hud.group.dead" : "Dead",
        "hud.group.out_of_range": "Out of range",
        "hud.group.add_friend": "Add to Friends",
        "hud.group.link_group": "Link Groups",
        "hud.group.in_menu": "In Menu",
        "hud.group.members": "Group Members",

        "hud.spell": "Spells",

        "hud.free_look_indicator": "Free look active",
        "hud.auto_walk_indicator": "Auto walk active",

        /// End HUD section


        /// Start GameInput section

        "gameinput.primary": "Basic Attack",
        "gameinput.secondary": "Secondary Attack/Block/Aim",
        "gameinput.slot1": "Hotbar Slot 1",
        "gameinput.slot2": "Hotbar Slot 2",
        "gameinput.slot3": "Hotbar Slot 3",
        "gameinput.slot4": "Hotbar Slot 4",
        "gameinput.slot5": "Hotbar Slot 5",
        "gameinput.slot6": "Hotbar Slot 6",
        "gameinput.slot7": "Hotbar Slot 7",
        "gameinput.slot8": "Hotbar Slot 8",
        "gameinput.slot9": "Hotbar Slot 9",
        "gameinput.slot10": "Hotbar Slot 10",
        "gameinput.swaploadout": "Swap Loadout",
        "gameinput.togglecursor": "Toggle Cursor",
        "gameinput.help": "Toggle Help Window",
        "gameinput.toggleinterface": "Toggle Interface",
        "gameinput.toggledebug": "Toggle FPS and Debug Info",
        "gameinput.screenshot": "Take Screenshot",
        "gameinput.toggleingameui": "Toggle Nametags",
        "gameinput.fullscreen": "Toggle Fullscreen",
        "gameinput.moveforward": "Move Forward",
        "gameinput.moveleft": "Move Left",
        "gameinput.moveright": "Move Right",
        "gameinput.moveback": "Move Backwards",
        "gameinput.jump": "Jump",
        "gameinput.glide": "Glider",
        "gameinput.roll": "Roll",
        "gameinput.climb": "Climb",
        "gameinput.climbdown": "Climb Down",
        "gameinput.wallleap": "Wall Leap",
        "gameinput.togglelantern": "Toggle Lantern",
        "gameinput.mount": "Mount",
        "gameinput.chat": "Chat",
        "gameinput.command": "Command",
        "gameinput.escape": "Escape",
        "gameinput.map": "Map",
        "gameinput.bag": "Bag",
        "gameinput.social": "Social",
        "gameinput.sit": "Sit",
        "gameinput.spellbook": "Spells",
        "gameinput.settings": "Settings",
        "gameinput.respawn": "Respawn",
        "gameinput.charge": "Charge",
        "gameinput.togglewield": "Toggle Wield",
        "gameinput.interact": "Interact",
        "gameinput.freelook": "Free Look",
        "gameinput.autowalk": "Auto Walk",
        "gameinput.dance": "Dance",
        "gameinput.select": "Select Entity",
        "gameinput.acceptgroupinvite": "Accept Group Invite",
        "gameinput.declinegroupinvite": "Decline Group Invite",
        "gameinput.crafting": "Crafting",
        "gameinput.sneak": "Sneak",
        "gameinput.swimdown": "Dive downwards",
        "gameinput.swimup": "Swim upwards",
        
        /// End GameInput section


        /// Start chracter selection section
        "char_selection.loading_characters": "Loading characters...",
        "char_selection.delete_permanently": "Permanently delete this Character?",
        "char_selection.deleting_character": "Deleting Character...",
        "char_selection.change_server": "Change Server",
        "char_selection.enter_world": "Enter World",
        "char_selection.logout": "Logout",
        "char_selection.create_new_charater": "Create New Character",
        "char_selection.creating_character": "Creating Character...",
        "char_selection.character_creation": "Character Creation",

        "char_selection.human_default": "Human Default",
        "char_selection.level_fmt": "Level {level_nb}",
        "char_selection.uncanny_valley": "Wilderness",
        "char_selection.plains_of_uncertainty": "Plains of Uncertainty",
        "char_selection.beard": "Beard",
        "char_selection.hair_style": "Hair Style",
        "char_selection.hair_color": "Hair Color",
        "char_selection.eye_color": "Eye Color",
        "char_selection.skin": "Skin",
        "char_selection.eyeshape": "Eye Details",
        "char_selection.accessories": "Accessories",
        "char_selection.create_info_name": "Your Character needs a name!",

        /// End chracter selection section


        /// Start character window section
        "character_window.character_name": "Character Name",
        // Character stats
        "character_window.character_stats": r#"Endurance

Fitness

Willpower

Protection
"#,
        /// End character window section


        /// Start Escape Menu Section
        "esc_menu.logout": "Logout",
        "esc_menu.quit_game": "Quit Game",
        /// End Escape Menu Section        

    },

    
    vector_map: {     
        "loading.tips": [
            "Press 'G' to light your lantern.",
            "Press 'F1' to see all default keybindings.",
            "You can type /say or /s to only chat with players directly around you.",
            "You can type /region or /r to only chat with players a couple of hundred blocks around you.",
            "You can type /group or /g to only chat with players in your current group.",
            "To send private messages type /tell followed by a player name and your message.",
            "NPCs with the same level can have a different difficulty.",
            "Look at the ground for food, chests and other loot!",
            "Inventory filled with food? Try crafting better food from it!",
            "Wondering what's there to do? Dungeons are marked with brown spots on the map!",    
            "Don't forget to adjust the graphics for your system. Press 'N' to open the settings.",
            "Playing with others is fun! Press 'O' to see who is online.", 
            "An NPC with a skull beneath their healthbar is quite powerful compared to yourself.",
            "Press 'J' to dance. Party!",
            "Press 'L-Shift' to open your Glider and conquer the skies.",
            "Veloren is still in Pre-Alpha. We do our best to improve it every day!",
            "If you want to join the Dev-Team or just have a chat with us join our Discord-Server.", 
            "You can toggle showing your amount of health on the healthbar in the settings.",
            "In order to see your stats click the 'Stats' button in your inventory.",           
        ],         
        "npc.speech.villager_under_attack": [
            "Help, I'm under attack!",
            "Help! I'm under attack!",
            "Ouch! I'm under attack!",
            "Ouch! I'm under attack! Help!",
            "Help me! I'm under attack!",
            "I'm under attack! Help!",
            "I'm under attack! Help me!",
            "Help!",
            "Help! Help!",
            "Help! Help! Help!",
            "I'm under attack!",
            "AAAHHH! I'm under attack!",
            "AAAHHH! I'm under attack! Help!",
            "Help! We're under attack!",
            "Help! Murderer!",
            "Help! There's a murderer on the loose!",
            "Help! They're trying to kill me!",
            "Guards, I'm under attack!",
            "Guards! I'm under attack!",
            "I'm under attack! Guards!",
            "Help! Guards! I'm under attack!",
            "Guards! Come quick!",
            "Guards! Guards!",
            "Guards! There's a villain attacking me!",
            "Guards, slay this foul villain!",
            "Guards! There's a murderer!",
            "Guards! Help me!",
            "You won't get away with this! Guards!",
            "You fiend!",
            "Help me!",
            "Help! Please!",
            "Ouch! Guards! Help!",
            "They're coming for me!",
            "Help! Help! I'm being repressed!",
            "Ah, now we see the violence inherent in the system.",
            "Tis but a scratch!",
            "Stop that!",
            "What did I ever do to you?!",
            "Please stop attacking me!",
            "Hey! Watch where you point that thing!",
            "Heinous wretch, be gone with you!",
            "Stop it! Go away!",
            "Now you're making me mad!",
            "Oi! Who do you think you are?!",
            "I'll have your head for that!",
            "Stop, please! I carry nothing of value!",
            "I'll set my brother on you, he's bigger than I am!",
            "Nooo, I'm telling mother!",
            "Curse you!",
            "Please don't do that.",
            "That wasn't very nice!",
            "Your weapon works, you can put it away now!",
            "Spare me!",
            "Please, I have a family!",
            "I'm too young to die!",
            "Can we talk about this?",
            "Violence is never the answer!",
            "Today is turning out to be a very bad day...",
            "Hey, that hurt!",
            "Eek!",
            "How rude!",
            "Stop, I beg you!",
            "A pox upon you!",
            "This isn't fun.",
            "How dare you?!",
            "You'll pay for that!",
            "Keep that up and you'll be sorry!",
            "Don't make me hurt you!",
            "There must be some misunderstanding!",
            "You don't need to do this!",
            "Be gone, fiend!",
            "That really hurt!",
            "Why would you do that?",
            "By the spirits, cease!",
            "You must have me confused with someone else!",
            "I don't deserve this!",
            "Please don't do that again.",
            "Guards, throw this monster in the lake!",
            "I'll set my tarrasque on you!",
        ],        
    }
)<|MERGE_RESOLUTION|>--- conflicted
+++ resolved
@@ -298,18 +298,14 @@
         "hud.settings.fluid_rendering_mode.cheap": "Cheap",
         "hud.settings.fluid_rendering_mode.shiny": "Shiny",
         "hud.settings.cloud_rendering_mode.regular": "Regular",
-<<<<<<< HEAD
         "hud.settings.fullscreen_mode": "Fullscreen Mode",
         "hud.settings.fullscreen_mode.off": "Off",
         "hud.settings.fullscreen_mode.fullscreen": "Exclusive",
         "hud.settings.fullscreen_mode.borderless": "Borderless",
-=======
         "hud.settings.particles": "Particles",
         "hud.settings.resolution": "Resolution",
         "hud.settings.bit_depth": "Bit Depth",
         "hud.settings.refresh_rate": "Refresh Rate",
-        "hud.settings.fullscreen": "Fullscreen",
->>>>>>> 8f8b20c9
         "hud.settings.save_window_size": "Save window size",
 
         "hud.settings.music_volume": "Music Volume",
