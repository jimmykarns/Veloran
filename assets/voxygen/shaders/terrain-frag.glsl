--- conflicted
+++ resolved
@@ -29,7 +29,6 @@
 	// Use an array to avoid conditional branching
 	vec3 f_norm = normals[(f_pos_norm >> 29) & 0x7u];
 
-<<<<<<< HEAD
     vec3 cam_to_frag = normalize(f_pos - cam_pos.xyz);
     // vec4 vert_pos4 = view_mat * vec4(f_pos, 1.0);
     // vec3 view_dir = normalize(-vec3(vert_pos4)/* / vert_pos4.w*/);
@@ -69,6 +68,10 @@
     reflected_light *= f_light * point_shadow * shade_frac;
 
     max_light += lights_at(f_pos, f_norm, view_dir, k_a, k_d, k_s, alpha, emitted_light, reflected_light);
+
+	float ao = pow(f_ao, 0.5) * 0.9 + 0.1;
+	emitted_light *= ao;
+	reflected_light *= ao;
     /* vec3 point_light = light_at(f_pos, f_norm);
     emitted_light += point_light;
     reflected_light += point_light; */
@@ -91,24 +94,8 @@
     // light_reflection_factorplight_reflection_factor
 
 	// vec3 surf_color = illuminate(srgb_to_linear(f_col), light, diffuse_light, ambient_light);
-	surf_color = illuminate(f_col * emitted_light, f_col * reflected_light);
-=======
-	float ao = pow(f_ao, 0.5) * 0.9 + 0.1;
-
-	vec3 light, diffuse_light, ambient_light;
-	get_sun_diffuse(f_norm, time_of_day.x, light, diffuse_light, ambient_light, 1.0);
-	float point_shadow = shadow_at(f_pos, f_norm);
-	diffuse_light *= point_shadow;
-	ambient_light *= point_shadow;
-	vec3 point_light = light_at(f_pos, f_norm);
-	light += point_light;
-	ambient_light *= f_light * ao;
-	diffuse_light *= f_light * ao;
-	diffuse_light += point_light * ao;
-
-	vec3 col = f_col + hash(vec4(floor(f_chunk_pos * 3.0 - f_norm * 0.5), 0)) * 0.02; // Small-scale noise
-	vec3 surf_color = illuminate(srgb_to_linear(col), light, diffuse_light, ambient_light);
->>>>>>> 9ec319a1
+	vec3 col = srgb_to_linear(f_col + hash(vec4(floor(f_chunk_pos * 3.0 - f_norm * 0.5), 0)) * 0.02); // Small-scale noise
+	surf_color = illuminate(col * emitted_light, col * reflected_light);
 
 	float fog_level = fog(f_pos.xyz, focus_pos.xyz, medium.x);
 	vec4 clouds;
