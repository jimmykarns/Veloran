--- conflicted
+++ resolved
@@ -102,8 +102,6 @@
 
 	vec3 norm = vec3(0, 0, 1) * nmap.z + b_norm * nmap.x + c_norm * nmap.y;
 
-<<<<<<< HEAD
-
     vec4 _clouds;
 	vec3 reflect_ray_dir = reflect(cam_to_frag/*-view_dir*/, norm);
     /* vec4 reflect_ray_dir4 = view_mat * vec4(reflect_ray_dir, 1.0);
@@ -131,7 +129,7 @@
 	float point_shadow = shadow_at(f_pos, f_norm);
     // vec3 light_frac = /*vec3(1.0);*/light_reflection_factor(f_norm/*vec3(0, 0, 1.0)*/, view_dir, vec3(0, 0, -1.0), vec3(1.0), vec3(R_s), alpha);
     // 0 = 100% reflection, 1 = translucent water
-    float passthrough = pow(dot(faceforward(f_norm, f_norm, cam_to_frag/*view_dir*/), -cam_to_frag/*view_dir*/), 0.5);
+    float passthrough = /*pow(*/dot(faceforward(f_norm, f_norm, cam_to_frag/*view_dir*/), -cam_to_frag/*view_dir*/)/*, 0.5)*/;
 
     get_sun_diffuse2(norm, /*time_of_day.x*/sun_dir, moon_dir, view_dir, k_a/* * (shade_frac * 0.5 + light_frac * 0.5)*/, vec3(0.0), /*vec3(f_light * point_shadow)*//*reflect_color*/k_s, alpha, emitted_light, reflected_light);
     reflected_light *= reflect_color * f_light * point_shadow * shade_frac;
@@ -160,16 +158,6 @@
     // reflected_light += point_light;
 	// vec3 surf_color = srgb_to_linear(vec3(0.2, 0.5, 1.0)) * light * diffuse_light * ambient_light;
     vec3 surf_color = illuminate(water_color * emitted_light, reflected_light);
-=======
-	vec3 light, diffuse_light, ambient_light;
-	get_sun_diffuse(norm, time_of_day.x, light, diffuse_light, ambient_light, 0.0);
-	float point_shadow = shadow_at(f_pos, norm);
-	diffuse_light *= f_light * point_shadow;
-	ambient_light *= f_light, point_shadow;
-	vec3 point_light = light_at(f_pos, norm);
-	light += point_light;
-	diffuse_light += point_light;
->>>>>>> 9ec319a1
 
 	float fog_level = fog(f_pos.xyz, focus_pos.xyz, medium.x);
 	vec4 clouds;
@@ -182,7 +170,6 @@
 	// vec4 _clouds;
 	// vec3 reflect_color = get_sky_color(reflect_ray_dir, time_of_day.x, f_pos, vec3(-100000), 0.25, false, _clouds) * f_light;
 	// Tint
-<<<<<<< HEAD
 	// reflect_color = mix(reflect_color, surf_color, 0.6);
 
 	// vec4 color = mix(vec4(reflect_color * 2.0, 1.0), vec4(surf_color, 1.0 / (1.0 + /*diffuse_light*/(f_light * point_shadow + point_light) * 0.25)), passthrough);
@@ -191,13 +178,11 @@
     //vec4 color = vec4(surf_color, 1.0);
 	// vec4 color = mix(vec4(reflect_color, 1.0), vec4(surf_color, 1.0 / (1.0 + /*diffuse_light*/(/*f_light * point_shadow*/reflected_light_point/* + point_light*//*reflected_light*/))), passthrough);
     vec4 color = vec4(surf_color, mix(1.0, 1.0 / (1.0 + /*0.25 * *//*diffuse_light*/(/*f_light * point_shadow*/reflected_light_point)), passthrough));
-=======
-	reflect_color = reflect_color * 0.5 * (diffuse_light + ambient_light);
+	/* reflect_color = reflect_color * 0.5 * (diffuse_light + ambient_light);
 	// 0 = 100% reflection, 1 = translucent water
 	float passthrough = dot(faceforward(f_norm, f_norm, cam_to_frag), -cam_to_frag);
 
-	vec4 color = mix(vec4(reflect_color, 1.0), vec4(vec3(0), 1.0 / (1.0 + diffuse_light * 0.25)), passthrough);
->>>>>>> 9ec319a1
+	vec4 color = mix(vec4(reflect_color, 1.0), vec4(vec3(0), 1.0 / (1.0 + diffuse_light * 0.25)), passthrough); */
 
     tgt_color = mix(mix(color, vec4(fog_color, 0.0), fog_level), vec4(clouds.rgb, 0.0), clouds.a);
 }