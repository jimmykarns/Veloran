#version 330 core

#include <globals.glsl>
#include <random.glsl>

in vec3 f_pos;
flat in uint f_pos_norm;
in vec3 f_col;
in float f_light;

layout (std140)
uniform u_locals {
    vec3 model_offs;
	float load_time;
};

uniform sampler2D t_waves;

out vec4 tgt_color;

#include <sky.glsl>
#include <light.glsl>
#include <lod.glsl>

void main() {
	// First 3 normals are negative, next 3 are positive
	vec3 normals[6] = vec3[]( vec3(-1,0,0), vec3(0,-1,0), vec3(0,0,-1), vec3(1,0,0), vec3(0,1,0), vec3(0,0,1) );

	// TODO: last 3 bits in v_pos_norm should be a number between 0 and 5, rather than 0-2 and a direction.
	uint norm_axis = (f_pos_norm >> 30) & 0x3u;
	// Increase array access by 3 to access positive values
	uint norm_dir = ((f_pos_norm >> 29) & 0x1u) * 3u;
	// Use an array to avoid conditional branching
	vec3 f_norm = normals[norm_axis + norm_dir];

    vec3 cam_to_frag = normalize(f_pos - cam_pos.xyz);
    // vec4 vert_pos4 = view_mat * vec4(f_pos, 1.0);
    // vec3 view_dir = normalize(-vec3(vert_pos4)/* / vert_pos4.w*/);
    vec3 view_dir = -cam_to_frag;
	// vec3 surf_color = /*srgb_to_linear*/(vec3(0.4, 0.7, 2.0));
    /*const */vec3 water_color = srgb_to_linear(vec3(0.2, 0.5, 1.0));

    vec3 sun_dir = get_sun_dir(time_of_day.x);
    vec3 moon_dir = get_moon_dir(time_of_day.x);
    float sun_shade_frac = horizon_at(/*f_shadow, f_pos.z, */f_pos, sun_dir);
    float moon_shade_frac = horizon_at(/*f_shadow, f_pos.z, */f_pos, moon_dir);
    float shade_frac = /*1.0;*/sun_shade_frac + moon_shade_frac;

    const float alpha = 0.255/* / 4.0 / sqrt(2.0)*/;
    const float n2 = 1.3325;
    const float R_s = pow((1.0 - n2) / (1.0 + n2), 2);

    vec3 k_a = vec3(1.0);
    vec3 k_d = vec3(1.0);
    vec3 k_s = vec3(R_s);

    vec3 emitted_light, reflected_light;

	// float point_shadow = shadow_at(f_pos, f_norm);
	// vec3 cam_to_frag = normalize(f_pos - cam_pos.xyz);
	// vec3 emitted_light, reflected_light;
	// vec3 light, diffuse_light, ambient_light;
	float point_shadow = shadow_at(f_pos,f_norm);
    // float vert_light = f_light;
    // vec3 light_frac = /*vec3(1.0);*/light_reflection_factor(f_norm/*vec3(0, 0, 1.0)*/, view_dir, vec3(0, 0, -1.0), vec3(1.0), vec3(R_s), alpha);

	// vec3 surf_color = /*srgb_to_linear*/(vec3(0.4, 0.7, 2.0));
    get_sun_diffuse2(f_norm, /*time_of_day.x*/sun_dir, moon_dir, /*-cam_to_frag*/view_dir, k_a/* * (shade_frac * 0.5 + light_frac * 0.5)*/, vec3(0.0), k_s, alpha, emitted_light, reflected_light);
    reflected_light *= f_light * point_shadow * shade_frac;
    emitted_light *= f_light * point_shadow;
	// get_sun_diffuse(f_norm, time_of_day.x, light, diffuse_light, ambient_light, 0.0);
	// diffuse_light *= f_light * point_shadow;
	// ambient_light *= f_light, point_shadow;
	// vec3 point_light = light_at(f_pos, f_norm);
	// light += point_light;
	// diffuse_light += point_light;
    // reflected_light += point_light;
	// vec3 surf_color = srgb_to_linear(vec3(0.4, 0.7, 2.0)) * light * diffuse_light * ambient_light;

    // lights_at(f_pos, f_norm, cam_to_frag, k_a * f_light * point_shadow, k_d * f_light * point_shadow, k_s * f_light * point_shadow, alpha, emitted_light, reflected_light);
    /*vec3 point_light = light_at(f_pos, f_norm);
    emitted_light += point_light;
    reflected_light += point_light; */

    vec3 diffuse_light_point = vec3(0.0);
    lights_at(f_pos, f_norm, view_dir, k_a, vec3(1.0), vec3(k_s), alpha, emitted_light, diffuse_light_point);

    vec3 dump_light = vec3(0.0);
    vec3 specular_light_point = vec3(0.0);
    lights_at(f_pos, f_norm, view_dir, vec3(0.0), vec3(0.0), /*vec3(1.0)*/k_s, alpha, dump_light, specular_light_point);
    diffuse_light_point -= specular_light_point;

    float reflected_light_point = length(diffuse_light_point) + f_light * point_shadow;
    reflected_light += water_color * k_d * (diffuse_light_point + f_light * point_shadow * shade_frac) + k_s * specular_light_point;

	float fog_level = fog(f_pos.xyz, focus_pos.xyz, medium.x);
	vec4 clouds;
    vec3 fog_color = get_sky_color(cam_to_frag, time_of_day.x, cam_pos.xyz, f_pos, 0.25, true, clouds);

<<<<<<< HEAD
	float passthrough = pow(dot(faceforward(f_norm, f_norm, cam_to_frag/*view_dir*/), -cam_to_frag/*view_dir*/), 0.5);

    vec3 surf_color = illuminate(water_color * emitted_light, /*surf_color * */reflected_light);
	vec4 color = mix(vec4(surf_color, 1.0), vec4(surf_color, 1.0 / (1.0 + /*diffuse_light*//*(f_light * point_shadow + point_light)*/reflected_light_point/* * 0.25*/)), passthrough);
=======
	float passthrough = dot(faceforward(f_norm, f_norm, cam_to_frag), -cam_to_frag);

	vec4 color = mix(vec4(surf_color, 1.0), vec4(surf_color, 1.0 / (1.0 + diffuse_light)), passthrough);
>>>>>>> 9ec319a1

    tgt_color = mix(color, vec4(fog_color, 0.0), 0.0);
}<|MERGE_RESOLUTION|>--- conflicted
+++ resolved
@@ -97,16 +97,10 @@
 	vec4 clouds;
     vec3 fog_color = get_sky_color(cam_to_frag, time_of_day.x, cam_pos.xyz, f_pos, 0.25, true, clouds);
 
-<<<<<<< HEAD
-	float passthrough = pow(dot(faceforward(f_norm, f_norm, cam_to_frag/*view_dir*/), -cam_to_frag/*view_dir*/), 0.5);
+	float passthrough = /*pow(*/dot(faceforward(f_norm, f_norm, cam_to_frag/*view_dir*/), -cam_to_frag/*view_dir*/)/*, 0.5)*/;
 
     vec3 surf_color = illuminate(water_color * emitted_light, /*surf_color * */reflected_light);
 	vec4 color = mix(vec4(surf_color, 1.0), vec4(surf_color, 1.0 / (1.0 + /*diffuse_light*//*(f_light * point_shadow + point_light)*/reflected_light_point/* * 0.25*/)), passthrough);
-=======
-	float passthrough = dot(faceforward(f_norm, f_norm, cam_to_frag), -cam_to_frag);
-
-	vec4 color = mix(vec4(surf_color, 1.0), vec4(surf_color, 1.0 / (1.0 + diffuse_light)), passthrough);
->>>>>>> 9ec319a1
 
     tgt_color = mix(color, vec4(fog_color, 0.0), 0.0);
 }